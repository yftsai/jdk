--- conflicted
+++ resolved
@@ -554,13 +554,8 @@
   guarantee(cb != NULL && cb->is_compiled(), "safepoint polling: pc must refer to an nmethod");
 
   // Look up the relocation information
-<<<<<<< HEAD
   assert(cb->as_compiled_method()->is_at_poll_or_poll_return(pc),
-    "safepoint polling: type must be poll");
-=======
-  assert(((CompiledMethod*)cb)->is_at_poll_or_poll_return(pc),
       "safepoint polling: type must be poll at pc " INTPTR_FORMAT, p2i(pc));
->>>>>>> 40f4dabc
 
 #ifdef ASSERT
   if (!((NativeInstruction*)pc)->is_safepoint_poll()) {
