/*
 * Copyright (c) 1997, 2022, Oracle and/or its affiliates. All rights reserved.
 * DO NOT ALTER OR REMOVE COPYRIGHT NOTICES OR THIS FILE HEADER.
 *
 * This code is free software; you can redistribute it and/or modify it
 * under the terms of the GNU General Public License version 2 only, as
 * published by the Free Software Foundation.
 *
 * This code is distributed in the hope that it will be useful, but WITHOUT
 * ANY WARRANTY; without even the implied warranty of MERCHANTABILITY or
 * FITNESS FOR A PARTICULAR PURPOSE.  See the GNU General Public License
 * version 2 for more details (a copy is included in the LICENSE file that
 * accompanied this code).
 *
 * You should have received a copy of the GNU General Public License version
 * 2 along with this work; if not, write to the Free Software Foundation,
 * Inc., 51 Franklin St, Fifth Floor, Boston, MA 02110-1301 USA.
 *
 * Please contact Oracle, 500 Oracle Parkway, Redwood Shores, CA 94065 USA
 * or visit www.oracle.com if you need additional information or have any
 * questions.
 *
 */

#ifndef SHARE_CODE_COMPILEDIC_HPP
#define SHARE_CODE_COMPILEDIC_HPP

#include "code/nativeInst.hpp"
#include "interpreter/linkResolver.hpp"
#include "oops/compiledICHolder.hpp"
#include "runtime/safepointVerifiers.hpp"

//-----------------------------------------------------------------------------
// The CompiledIC represents a compiled inline cache.
//
// In order to make patching of the inline cache MT-safe, we only allow the following
// transitions (when not at a safepoint):
//
//
//         [1] --<--  Clean -->---  [1]
//            /       (null)      \
//           /                     \      /-<-\
//          /          [2]          \    /     \
//      Interpreted  ---------> Monomorphic     | [3]
//  (CompiledICHolder*)            (Klass*)     |
//          \                        /   \     /
//       [4] \                      / [4] \->-/
//            \->-  Megamorphic -<-/
//              (CompiledICHolder*)
//
// The text in parentheses () refers to the value of the inline cache receiver (mov instruction)
//
// The numbers in square brackets refer to the kind of transition:
// [1]: Initial fixup. Receiver it found from debug information
// [2]: Compilation of a method
// [3]: Recompilation of a method (note: only entry is changed. The Klass* must stay the same)
// [4]: Inline cache miss. We go directly to megamorphic call.
//
// The class automatically inserts transition stubs (using the InlineCacheBuffer) when an MT-unsafe
// transition is made to a stub.
//
class CompiledIC;
class CompiledICProtectionBehaviour;
class CompiledMethod;
class ICStub;

class CompiledICLocker: public StackObj {
  CompiledMethod* _method;
  CompiledICProtectionBehaviour* _behaviour;
  bool _locked;
  NoSafepointVerifier _nsv;

public:
  CompiledICLocker(CompiledMethod* method);
  ~CompiledICLocker();
  static bool is_safe(CompiledMethod* method);
  static bool is_safe(address code);
};

class CompiledICInfo : public StackObj {
 private:
  address _entry;              // entry point for call
  void*   _cached_value;         // Value of cached_value (either in stub or inline cache)
  bool    _is_icholder;          // Is the cached value a CompiledICHolder*
  bool    _is_optimized;       // it is an optimized virtual call (i.e., can be statically bound)
  bool    _to_interpreter;     // Call it to interpreter
  bool    _release_icholder;
 public:
  address entry() const        { return _entry; }
  Metadata*    cached_metadata() const         { assert(!_is_icholder, ""); return (Metadata*)_cached_value; }
  CompiledICHolder*    claim_cached_icholder() {
    assert(_is_icholder, "");
    assert(_cached_value != NULL, "must be non-NULL");
    _release_icholder = false;
    CompiledICHolder* icholder = (CompiledICHolder*)_cached_value;
    icholder->claim();
    return icholder;
  }
  bool    is_optimized() const { return _is_optimized; }
  bool  to_interpreter() const { return _to_interpreter; }

  void set_compiled_entry(address entry, Klass* klass, bool is_optimized) {
    _entry      = entry;
    _cached_value = (void*)klass;
    _to_interpreter = false;
    _is_icholder = false;
    _is_optimized = is_optimized;
    _release_icholder = false;
  }

  void set_interpreter_entry(address entry, Method* method) {
    _entry      = entry;
    _cached_value = (void*)method;
    _to_interpreter = true;
    _is_icholder = false;
    _is_optimized = true;
    _release_icholder = false;
  }

  void set_icholder_entry(address entry, CompiledICHolder* icholder) {
    _entry      = entry;
    _cached_value = (void*)icholder;
    _to_interpreter = true;
    _is_icholder = true;
    _is_optimized = false;
    _release_icholder = true;
  }

  CompiledICInfo(): _entry(NULL), _cached_value(NULL), _is_icholder(false),
                    _is_optimized(false), _to_interpreter(false), _release_icholder(false) {
  }
  ~CompiledICInfo() {
    // In rare cases the info is computed but not used, so release any
    // CompiledICHolder* that was created
    if (_release_icholder) {
      assert(_is_icholder, "must be");
      CompiledICHolder* icholder = (CompiledICHolder*)_cached_value;
      icholder->claim();
      delete icholder;
    }
  }
};

class NativeCallWrapper: public ResourceObj {
public:
  virtual address destination() const = 0;
  virtual address instruction_address() const = 0;
  virtual address next_instruction_address() const = 0;
  virtual address return_address() const = 0;
  virtual address get_resolve_call_stub(bool is_optimized) const = 0;
  virtual void set_destination_mt_safe(address dest) = 0;
  virtual void set_to_interpreted(const methodHandle& method, CompiledICInfo& info) = 0;
  virtual void verify() const = 0;
  virtual void verify_resolve_call(address dest) const = 0;

  virtual bool is_call_to_interpreted(address dest) const = 0;
  virtual bool is_safe_for_patching() const = 0;

  virtual NativeInstruction* get_load_instruction(virtual_call_Relocation* r) const = 0;

  virtual void *get_data(NativeInstruction* instruction) const = 0;
  virtual void set_data(NativeInstruction* instruction, intptr_t data) = 0;
};

class CompiledIC: public ResourceObj {
  friend class InlineCacheBuffer;
  friend class ICStub;

 private:
  NativeCallWrapper* _call;
  NativeInstruction* _value;    // patchable value cell for this IC
  bool          _is_optimized;  // an optimized virtual call (i.e., no compiled IC)
  CompiledMethod* _method;

  CompiledIC(CompiledMethod* cm, NativeCall* ic_call);
  CompiledIC(RelocIterator* iter);

  void initialize_from_iter(RelocIterator* iter);

  static bool is_icholder_entry(address entry);

  // low-level inline-cache manipulation. Cannot be accessed directly, since it might not be MT-safe
  // to change an inline-cache. These changes the underlying inline-cache directly. They *newer* make
  // changes to a transition stub.
  void internal_set_ic_destination(address entry_point, bool is_icstub, void* cache, bool is_icholder);
  void set_ic_destination(ICStub* stub);
  void set_ic_destination(address entry_point) {
    assert(_is_optimized, "use set_ic_destination_and_value instead");
    internal_set_ic_destination(entry_point, false, NULL, false);
  }
  // This only for use by ICStubs where the type of the value isn't known
  void set_ic_destination_and_value(address entry_point, void* value) {
    internal_set_ic_destination(entry_point, false, value, is_icholder_entry(entry_point));
  }
  void set_ic_destination_and_value(address entry_point, Metadata* value) {
    internal_set_ic_destination(entry_point, false, value, false);
  }
  void set_ic_destination_and_value(address entry_point, CompiledICHolder* value) {
    internal_set_ic_destination(entry_point, false, value, true);
  }

  // Reads the location of the transition stub. This will fail with an assertion, if no transition stub is
  // associated with the inline cache.
  address stub_address() const;
  bool is_in_transition_state() const;  // Use InlineCacheBuffer

 public:
  // conversion (machine PC to CompiledIC*)
  friend CompiledIC* CompiledIC_before(CompiledMethod* nm, address return_addr);
  friend CompiledIC* CompiledIC_at(CompiledMethod* nm, address call_site);
  friend CompiledIC* CompiledIC_at(Relocation* call_site);
  friend CompiledIC* CompiledIC_at(RelocIterator* reloc_iter);

  static bool is_icholder_call_site(virtual_call_Relocation* call_site, const CompiledMethod* cm);

  // Return the cached_metadata/destination associated with this inline cache. If the cache currently points
  // to a transition stub, it will read the values from the transition stub.
  void* cached_value() const;
  CompiledICHolder* cached_icholder() const {
    assert(is_icholder_call(), "must be");
    return (CompiledICHolder*) cached_value();
  }
  Metadata* cached_metadata() const {
    assert(!is_icholder_call(), "must be");
    return (Metadata*) cached_value();
  }

  void* get_data() const {
    return _call->get_data(_value);
  }

  void set_data(intptr_t data) {
    _call->set_data(_value, data);
  }

  address ic_destination() const;

  bool is_optimized() const   { return _is_optimized; }

  // State
  bool is_clean() const;
  bool is_megamorphic() const;
  bool is_call_to_compiled() const;
  bool is_call_to_interpreted() const;

  bool is_icholder_call() const;

  address end_of_call() const { return  _call->return_address(); }

  // MT-safe patching of inline caches. Note: Only safe to call is_xxx when holding the CompiledIC_ock
  // so you are guaranteed that no patching takes place. The same goes for verify.
  //
  // Note: We do not provide any direct access to the stub code, to prevent parts of the code
  // to manipulate the inline cache in MT-unsafe ways.
  //
  // They all takes a TRAP argument, since they can cause a GC if the inline-cache buffer is full.
  //
  bool set_to_clean(bool in_use = true);
  bool set_to_monomorphic(CompiledICInfo& info);
  void clear_ic_stub();

  // Returns true if successful and false otherwise. The call can fail if memory
  // allocation in the code cache fails, or ic stub refill is required.
  bool set_to_megamorphic(CallInfo* call_info, Bytecodes::Code bytecode, bool& needs_ic_stub_refill, TRAPS);

  static void compute_monomorphic_entry(const methodHandle& method, Klass* receiver_klass,
                                        bool is_optimized, bool static_bound,
                                        CompiledICInfo& info, TRAPS);

  // Location
  address instruction_address() const { return _call->instruction_address(); }

  // Misc
  void print()             PRODUCT_RETURN;
  void print_compiled_ic() PRODUCT_RETURN;
  void verify()            PRODUCT_RETURN;
};

inline CompiledIC* CompiledIC_before(CompiledMethod* nm, address return_addr) {
  CompiledIC* c_ic = new CompiledIC(nm, nativeCall_before(return_addr));
  c_ic->verify();
  return c_ic;
}

inline CompiledIC* CompiledIC_at(CompiledMethod* nm, address call_site) {
  CompiledIC* c_ic = new CompiledIC(nm, nativeCall_at(call_site));
  c_ic->verify();
  return c_ic;
}

inline CompiledIC* CompiledIC_at(Relocation* call_site) {
  assert(call_site->type() == relocInfo::virtual_call_type ||
         call_site->type() == relocInfo::opt_virtual_call_type, "wrong reloc. info");
  CompiledIC* c_ic = new CompiledIC(call_site->code(), nativeCall_at(call_site->addr()));
  c_ic->verify();
  return c_ic;
}

inline CompiledIC* CompiledIC_at(RelocIterator* reloc_iter) {
  assert(reloc_iter->type() == relocInfo::virtual_call_type ||
      reloc_iter->type() == relocInfo::opt_virtual_call_type, "wrong reloc. info");
  CompiledIC* c_ic = new CompiledIC(reloc_iter);
  c_ic->verify();
  return c_ic;
}

//-----------------------------------------------------------------------------
// The CompiledStaticCall represents a call to a static method in the compiled
//
// Transition diagram of a static call site is somewhat simpler than for an inlined cache:
//
//
//           -----<----- Clean ----->-----
//          /                             \
//         /                               \
//    compilled code <------------> interpreted code
//
//  Clean:            Calls directly to runtime method for fixup
//  Compiled code:    Calls directly to compiled code
//  Interpreted code: Calls to stub that set Method* reference
//
//

class StaticCallInfo {
 private:
  address      _entry;          // Entrypoint
  methodHandle _callee;         // Callee (used when calling interpreter)
  bool         _to_interpreter; // call to interpreted method (otherwise compiled)

  friend class CompiledStaticCall;
  friend class CompiledDirectStaticCall;
  friend class CompiledPltStaticCall;
 public:
  address      entry() const    { return _entry;  }
  methodHandle callee() const   { return _callee; }
};

class CompiledStaticCall : public ResourceObj {
 public:
  // Code
  static address emit_to_interp_stub(CodeBuffer &cbuf, address mark = NULL);
  static int to_interp_stub_size();
  static int to_trampoline_stub_size();
  static int reloc_to_interp_stub();

  // Compute entry point given a method
<<<<<<< HEAD
  static void compute_entry(const methodHandle& m, StaticCallInfo& info);
=======
  static void compute_entry(const methodHandle& m, bool caller_is_nmethod, StaticCallInfo& info);
  void compute_entry_for_continuation_entry(const methodHandle& m, StaticCallInfo& info);
>>>>>>> 87aa3ce0

public:
  // Clean static call (will force resolving on next use)
  virtual address destination() const = 0;

  // Clean static call (will force resolving on next use)
  bool set_to_clean(bool in_use = true);

  // Set state. The entry must be the same, as computed by compute_entry.
  // Computation and setting is split up, since the actions are separate during
  // a OptoRuntime::resolve_xxx.
  void set(const StaticCallInfo& info);

  // State
  bool is_clean() const;
  bool is_call_to_compiled() const;
  virtual bool is_call_to_interpreted() const = 0;

  virtual address instruction_address() const = 0;
  virtual address end_of_call() const = 0;
protected:
  virtual address resolve_call_stub() const = 0;
  virtual void set_destination_mt_safe(address dest) = 0;
  virtual void set_to_interpreted(const methodHandle& callee, address entry) = 0;
  virtual const char* name() const = 0;

  void set_to_compiled(address entry);
};

class CompiledDirectStaticCall : public CompiledStaticCall {
private:
  friend class CompiledIC;
  friend class DirectNativeCallWrapper;

  // Also used by CompiledIC
  void set_to_interpreted(const methodHandle& callee, address entry);
  void verify_mt_safe(const methodHandle& callee, address entry,
                      NativeMovConstReg* method_holder,
                      NativeJump*        jump) PRODUCT_RETURN;
  address instruction_address() const { return _call->instruction_address(); }
  void set_destination_mt_safe(address dest) { _call->set_destination_mt_safe(dest); }

  NativeCall* _call;

  CompiledDirectStaticCall(NativeCall* call) : _call(call) {}

 public:
  static inline CompiledDirectStaticCall* before(address return_addr) {
    CompiledDirectStaticCall* st = new CompiledDirectStaticCall(nativeCall_before(return_addr));
    st->verify();
    return st;
  }

  static inline CompiledDirectStaticCall* at(address native_call) {
    CompiledDirectStaticCall* st = new CompiledDirectStaticCall(nativeCall_at(native_call));
    st->verify();
    return st;
  }

  static inline CompiledDirectStaticCall* at(Relocation* call_site) {
    return at(call_site->addr());
  }

  // Delegation
  address destination() const { return _call->destination(); }
  address end_of_call() const { return _call->return_address(); }

  // State
  virtual bool is_call_to_interpreted() const;

  // Stub support
  static address find_stub_for(address instruction);
  address find_stub();
  static void set_stub_to_clean(static_stub_Relocation* static_stub);

  // Misc.
  void print()  PRODUCT_RETURN;
  void verify() PRODUCT_RETURN;

 protected:
  virtual address resolve_call_stub() const;
  virtual const char* name() const { return "CompiledDirectStaticCall"; }
};

#endif // SHARE_CODE_COMPILEDIC_HPP<|MERGE_RESOLUTION|>--- conflicted
+++ resolved
@@ -344,12 +344,8 @@
   static int reloc_to_interp_stub();
 
   // Compute entry point given a method
-<<<<<<< HEAD
   static void compute_entry(const methodHandle& m, StaticCallInfo& info);
-=======
-  static void compute_entry(const methodHandle& m, bool caller_is_nmethod, StaticCallInfo& info);
   void compute_entry_for_continuation_entry(const methodHandle& m, StaticCallInfo& info);
->>>>>>> 87aa3ce0
 
 public:
   // Clean static call (will force resolving on next use)
