/*
 * Copyright (c) 2000, 2018, Oracle and/or its affiliates. All rights reserved.
 * DO NOT ALTER OR REMOVE COPYRIGHT NOTICES OR THIS FILE HEADER.
 *
 * This code is free software; you can redistribute it and/or modify it
 * under the terms of the GNU General Public License version 2 only, as
 * published by the Free Software Foundation.  Oracle designates this
 * particular file as subject to the "Classpath" exception as provided
 * by Oracle in the LICENSE file that accompanied this code.
 *
 * This code is distributed in the hope that it will be useful, but WITHOUT
 * ANY WARRANTY; without even the implied warranty of MERCHANTABILITY or
 * FITNESS FOR A PARTICULAR PURPOSE.  See the GNU General Public License
 * version 2 for more details (a copy is included in the LICENSE file that
 * accompanied this code).
 *
 * You should have received a copy of the GNU General Public License version
 * 2 along with this work; if not, write to the Free Software Foundation,
 * Inc., 51 Franklin St, Fifth Floor, Boston, MA 02110-1301 USA.
 *
 * Please contact Oracle, 500 Oracle Parkway, Redwood Shores, CA 94065 USA
 * or visit www.oracle.com if you need additional information or have any
 * questions.
 */

package sun.nio.ch;

import java.nio.channels.CancelledKeyException;
import java.nio.channels.SelectableChannel;
import java.nio.channels.SelectionKey;
import java.nio.channels.Selector;
import java.nio.channels.spi.AbstractSelectionKey;


/**
 * An implementation of SelectionKey.
 */

public final class SelectionKeyImpl
    extends AbstractSelectionKey
{
    final SelChImpl channel;                            // package-private
    private final SelectorImpl selector;

    private volatile int interestOps;
    private volatile int readyOps;
<<<<<<< HEAD
=======

    // registered events in kernel, used by some Selector implementations
    private int registeredEvents;

    // index of key in pollfd array, used by some Selector implementations
    private int index;
>>>>>>> ceea4396

    SelectionKeyImpl(SelChImpl ch, SelectorImpl sel) {
        channel = ch;
        selector = sel;
    }

<<<<<<< HEAD
=======
    private void ensureValid() {
        if (!isValid())
            throw new CancelledKeyException();
    }

>>>>>>> ceea4396
    @Override
    public SelectableChannel channel() {
        return (SelectableChannel)channel;
    }

    @Override
    public Selector selector() {
        return (Selector)selector;
    }

<<<<<<< HEAD
    int getIndex() {                                    // package-private
        return index;
    }

    void setIndex(int i) {                              // package-private
        index = i;
    }

    private void ensureValid() {
        if (!isValid())
            throw new CancelledKeyException();
    }

=======
>>>>>>> ceea4396
    @Override
    public int interestOps() {
        ensureValid();
        return interestOps;
    }

    @Override
    public SelectionKey interestOps(int ops) {
        ensureValid();
        return nioInterestOps(ops);
    }

    @Override
    public int readyOps() {
        ensureValid();
        return readyOps;
    }

    // The nio versions of these operations do not care if a key
    // has been invalidated. They are for internal use by nio code.

    public void nioReadyOps(int ops) {
        readyOps = ops;
    }

    public int nioReadyOps() {
        return readyOps;
    }

    public SelectionKey nioInterestOps(int ops) {
        if ((ops & ~channel().validOps()) != 0)
            throw new IllegalArgumentException();
        selector.putEventOps(this, channel.translateInterestOps(ops));
        interestOps = ops;
        return this;
    }

    public int nioInterestOps() {
        return interestOps;
    }

<<<<<<< HEAD
=======
    void registeredEvents(int events) {
        // assert Thread.holdsLock(selector);
        this.registeredEvents = events;
    }

    int registeredEvents() {
        // assert Thread.holdsLock(selector);
        return registeredEvents;
    }

    int getIndex() {
        return index;
    }

    void setIndex(int i) {
        index = i;
    }

>>>>>>> ceea4396
    @Override
    public String toString() {
        StringBuilder sb = new StringBuilder();
        sb.append("channel=")
          .append(channel)
          .append(", selector=")
          .append(selector);
        if (isValid()) {
            sb.append(", interestOps=")
              .append(interestOps)
              .append(", readyOps=")
              .append(readyOps);
        } else {
            sb.append(", invalid");
        }
        return sb.toString();
    }

    // used by Selector implementations to record when the key was selected
    int lastPolled;
}<|MERGE_RESOLUTION|>--- conflicted
+++ resolved
@@ -44,29 +44,23 @@
 
     private volatile int interestOps;
     private volatile int readyOps;
-<<<<<<< HEAD
-=======
 
     // registered events in kernel, used by some Selector implementations
     private int registeredEvents;
 
     // index of key in pollfd array, used by some Selector implementations
     private int index;
->>>>>>> ceea4396
 
     SelectionKeyImpl(SelChImpl ch, SelectorImpl sel) {
         channel = ch;
         selector = sel;
     }
 
-<<<<<<< HEAD
-=======
     private void ensureValid() {
         if (!isValid())
             throw new CancelledKeyException();
     }
 
->>>>>>> ceea4396
     @Override
     public SelectableChannel channel() {
         return (SelectableChannel)channel;
@@ -74,25 +68,9 @@
 
     @Override
     public Selector selector() {
-        return (Selector)selector;
+        return selector;
     }
 
-<<<<<<< HEAD
-    int getIndex() {                                    // package-private
-        return index;
-    }
-
-    void setIndex(int i) {                              // package-private
-        index = i;
-    }
-
-    private void ensureValid() {
-        if (!isValid())
-            throw new CancelledKeyException();
-    }
-
-=======
->>>>>>> ceea4396
     @Override
     public int interestOps() {
         ensureValid();
@@ -134,8 +112,6 @@
         return interestOps;
     }
 
-<<<<<<< HEAD
-=======
     void registeredEvents(int events) {
         // assert Thread.holdsLock(selector);
         this.registeredEvents = events;
@@ -154,7 +130,6 @@
         index = i;
     }
 
->>>>>>> ceea4396
     @Override
     public String toString() {
         StringBuilder sb = new StringBuilder();
