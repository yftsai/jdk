/*
 * Copyright (c) 1998, 2015, Oracle and/or its affiliates. All rights reserved.
 * DO NOT ALTER OR REMOVE COPYRIGHT NOTICES OR THIS FILE HEADER.
 *
 * This code is free software; you can redistribute it and/or modify it
 * under the terms of the GNU General Public License version 2 only, as
 * published by the Free Software Foundation.
 *
 * This code is distributed in the hope that it will be useful, but WITHOUT
 * ANY WARRANTY; without even the implied warranty of MERCHANTABILITY or
 * FITNESS FOR A PARTICULAR PURPOSE.  See the GNU General Public License
 * version 2 for more details (a copy is included in the LICENSE file that
 * accompanied this code).
 *
 * You should have received a copy of the GNU General Public License version
 * 2 along with this work; if not, write to the Free Software Foundation,
 * Inc., 51 Franklin St, Fifth Floor, Boston, MA 02110-1301 USA.
 *
 * Please contact Oracle, 500 Oracle Parkway, Redwood Shores, CA 94065 USA
 * or visit www.oracle.com if you need additional information or have any
 * questions.
 *
 */

#include "precompiled.hpp"
#include "classfile/systemDictionary.hpp"
#include "classfile/vmSymbols.hpp"
#include "code/codeCache.hpp"
#include "code/compiledIC.hpp"
#include "code/icBuffer.hpp"
#include "code/nmethod.hpp"
#include "code/pcDesc.hpp"
#include "code/scopeDesc.hpp"
#include "code/vtableStubs.hpp"
#include "compiler/compileBroker.hpp"
#include "compiler/compilerOracle.hpp"
#include "compiler/oopMap.hpp"
#include "gc/g1/g1SATBCardTableModRefBS.hpp"
#include "gc/g1/heapRegion.hpp"
#include "gc/shared/barrierSet.hpp"
#include "gc/shared/collectedHeap.hpp"
#include "gc/shared/gcLocker.inline.hpp"
#include "interpreter/bytecode.hpp"
#include "interpreter/interpreter.hpp"
#include "interpreter/linkResolver.hpp"
#include "memory/oopFactory.hpp"
#include "oops/objArrayKlass.hpp"
#include "oops/oop.inline.hpp"
#include "opto/ad.hpp"
#include "opto/addnode.hpp"
#include "opto/callnode.hpp"
#include "opto/cfgnode.hpp"
#include "opto/graphKit.hpp"
#include "opto/machnode.hpp"
#include "opto/matcher.hpp"
#include "opto/memnode.hpp"
#include "opto/mulnode.hpp"
#include "opto/runtime.hpp"
#include "opto/subnode.hpp"
#include "runtime/atomic.inline.hpp"
#include "runtime/fprofiler.hpp"
#include "runtime/handles.inline.hpp"
#include "runtime/interfaceSupport.hpp"
#include "runtime/javaCalls.hpp"
#include "runtime/sharedRuntime.hpp"
#include "runtime/signature.hpp"
#include "runtime/threadCritical.hpp"
#include "runtime/vframe.hpp"
#include "runtime/vframeArray.hpp"
#include "runtime/vframe_hp.hpp"
#include "utilities/copy.hpp"
#include "utilities/preserveException.hpp"


// For debugging purposes:
//  To force FullGCALot inside a runtime function, add the following two lines
//
//  Universe::release_fullgc_alot_dummy();
//  MarkSweep::invoke(0, "Debugging");
//
// At command line specify the parameters: -XX:+FullGCALot -XX:FullGCALotStart=100000000




// Compiled code entry points
address OptoRuntime::_new_instance_Java                           = NULL;
address OptoRuntime::_new_array_Java                              = NULL;
address OptoRuntime::_new_array_nozero_Java                       = NULL;
address OptoRuntime::_multianewarray2_Java                        = NULL;
address OptoRuntime::_multianewarray3_Java                        = NULL;
address OptoRuntime::_multianewarray4_Java                        = NULL;
address OptoRuntime::_multianewarray5_Java                        = NULL;
address OptoRuntime::_multianewarrayN_Java                        = NULL;
address OptoRuntime::_g1_wb_pre_Java                              = NULL;
address OptoRuntime::_g1_wb_post_Java                             = NULL;
address OptoRuntime::_vtable_must_compile_Java                    = NULL;
address OptoRuntime::_complete_monitor_locking_Java               = NULL;
address OptoRuntime::_rethrow_Java                                = NULL;

address OptoRuntime::_slow_arraycopy_Java                         = NULL;
address OptoRuntime::_register_finalizer_Java                     = NULL;

# ifdef ENABLE_ZAP_DEAD_LOCALS
address OptoRuntime::_zap_dead_Java_locals_Java                   = NULL;
address OptoRuntime::_zap_dead_native_locals_Java                 = NULL;
# endif

ExceptionBlob* OptoRuntime::_exception_blob;

// This should be called in an assertion at the start of OptoRuntime routines
// which are entered from compiled code (all of them)
#ifdef ASSERT
static bool check_compiled_frame(JavaThread* thread) {
  assert(thread->last_frame().is_runtime_frame(), "cannot call runtime directly from compiled code");
  RegisterMap map(thread, false);
  frame caller = thread->last_frame().sender(&map);
  assert(caller.is_compiled_frame(), "not being called from compiled like code");
  return true;
}
#endif // ASSERT


#define gen(env, var, type_func_gen, c_func, fancy_jump, pass_tls, save_arg_regs, return_pc) \
  var = generate_stub(env, type_func_gen, CAST_FROM_FN_PTR(address, c_func), #var, fancy_jump, pass_tls, save_arg_regs, return_pc); \
  if (var == NULL) { return false; }

bool OptoRuntime::generate(ciEnv* env) {

  generate_exception_blob();

  // Note: tls: Means fetching the return oop out of the thread-local storage
  //
  //   variable/name                       type-function-gen              , runtime method                  ,fncy_jp, tls,save_args,retpc
  // -------------------------------------------------------------------------------------------------------------------------------
  gen(env, _new_instance_Java              , new_instance_Type            , new_instance_C                  ,    0 , true , false, false);
  gen(env, _new_array_Java                 , new_array_Type               , new_array_C                     ,    0 , true , false, false);
  gen(env, _new_array_nozero_Java          , new_array_Type               , new_array_nozero_C              ,    0 , true , false, false);
  gen(env, _multianewarray2_Java           , multianewarray2_Type         , multianewarray2_C               ,    0 , true , false, false);
  gen(env, _multianewarray3_Java           , multianewarray3_Type         , multianewarray3_C               ,    0 , true , false, false);
  gen(env, _multianewarray4_Java           , multianewarray4_Type         , multianewarray4_C               ,    0 , true , false, false);
  gen(env, _multianewarray5_Java           , multianewarray5_Type         , multianewarray5_C               ,    0 , true , false, false);
  gen(env, _multianewarrayN_Java           , multianewarrayN_Type         , multianewarrayN_C               ,    0 , true , false, false);
  gen(env, _g1_wb_pre_Java                 , g1_wb_pre_Type               , SharedRuntime::g1_wb_pre        ,    0 , false, false, false);
  gen(env, _g1_wb_post_Java                , g1_wb_post_Type              , SharedRuntime::g1_wb_post       ,    0 , false, false, false);
  gen(env, _complete_monitor_locking_Java  , complete_monitor_enter_Type  , SharedRuntime::complete_monitor_locking_C, 0, false, false, false);
  gen(env, _rethrow_Java                   , rethrow_Type                 , rethrow_C                       ,    2 , true , false, true );

  gen(env, _slow_arraycopy_Java            , slow_arraycopy_Type          , SharedRuntime::slow_arraycopy_C ,    0 , false, false, false);
  gen(env, _register_finalizer_Java        , register_finalizer_Type      , register_finalizer              ,    0 , false, false, false);

# ifdef ENABLE_ZAP_DEAD_LOCALS
  gen(env, _zap_dead_Java_locals_Java      , zap_dead_locals_Type         , zap_dead_Java_locals_C          ,    0 , false, true , false );
  gen(env, _zap_dead_native_locals_Java    , zap_dead_locals_Type         , zap_dead_native_locals_C        ,    0 , false, true , false );
# endif
  return true;
}

#undef gen


// Helper method to do generation of RunTimeStub's
address OptoRuntime::generate_stub( ciEnv* env,
                                    TypeFunc_generator gen, address C_function,
                                    const char *name, int is_fancy_jump,
                                    bool pass_tls,
                                    bool save_argument_registers,
                                    bool return_pc ) {
  ResourceMark rm;
  Compile C( env, gen, C_function, name, is_fancy_jump, pass_tls, save_argument_registers, return_pc );
  return  C.stub_entry_point();
}

const char* OptoRuntime::stub_name(address entry) {
#ifndef PRODUCT
  CodeBlob* cb = CodeCache::find_blob(entry);
  RuntimeStub* rs =(RuntimeStub *)cb;
  assert(rs != NULL && rs->is_runtime_stub(), "not a runtime stub");
  return rs->name();
#else
  // Fast implementation for product mode (maybe it should be inlined too)
  return "runtime stub";
#endif
}


//=============================================================================
// Opto compiler runtime routines
//=============================================================================


//=============================allocation======================================
// We failed the fast-path allocation.  Now we need to do a scavenge or GC
// and try allocation again.

void OptoRuntime::new_store_pre_barrier(JavaThread* thread) {
  // After any safepoint, just before going back to compiled code,
  // we inform the GC that we will be doing initializing writes to
  // this object in the future without emitting card-marks, so
  // GC may take any compensating steps.
  // NOTE: Keep this code consistent with GraphKit::store_barrier.

  oop new_obj = thread->vm_result();
  if (new_obj == NULL)  return;

  assert(Universe::heap()->can_elide_tlab_store_barriers(),
         "compiler must check this first");
  // GC may decide to give back a safer copy of new_obj.
  new_obj = Universe::heap()->new_store_pre_barrier(thread, new_obj);
  thread->set_vm_result(new_obj);
}

// object allocation
JRT_BLOCK_ENTRY(void, OptoRuntime::new_instance_C(Klass* klass, JavaThread* thread))
  JRT_BLOCK;
#ifndef PRODUCT
  SharedRuntime::_new_instance_ctr++;         // new instance requires GC
#endif
  assert(check_compiled_frame(thread), "incorrect caller");

  // These checks are cheap to make and support reflective allocation.
  int lh = klass->layout_helper();
  if (Klass::layout_helper_needs_slow_path(lh)
      || !InstanceKlass::cast(klass)->is_initialized()) {
    KlassHandle kh(THREAD, klass);
    kh->check_valid_for_instantiation(false, THREAD);
    if (!HAS_PENDING_EXCEPTION) {
      InstanceKlass::cast(kh())->initialize(THREAD);
    }
    if (!HAS_PENDING_EXCEPTION) {
      klass = kh();
    } else {
      klass = NULL;
    }
  }

  if (klass != NULL) {
    // Scavenge and allocate an instance.
    oop result = InstanceKlass::cast(klass)->allocate_instance(THREAD);
    thread->set_vm_result(result);

    // Pass oops back through thread local storage.  Our apparent type to Java
    // is that we return an oop, but we can block on exit from this routine and
    // a GC can trash the oop in C's return register.  The generated stub will
    // fetch the oop from TLS after any possible GC.
  }

  deoptimize_caller_frame(thread, HAS_PENDING_EXCEPTION);
  JRT_BLOCK_END;

  if (GraphKit::use_ReduceInitialCardMarks()) {
    // inform GC that we won't do card marks for initializing writes.
    new_store_pre_barrier(thread);
  }
JRT_END


// array allocation
JRT_BLOCK_ENTRY(void, OptoRuntime::new_array_C(Klass* array_type, int len, JavaThread *thread))
  JRT_BLOCK;
#ifndef PRODUCT
  SharedRuntime::_new_array_ctr++;            // new array requires GC
#endif
  assert(check_compiled_frame(thread), "incorrect caller");

  // Scavenge and allocate an instance.
  oop result;

  if (array_type->oop_is_typeArray()) {
    // The oopFactory likes to work with the element type.
    // (We could bypass the oopFactory, since it doesn't add much value.)
    BasicType elem_type = TypeArrayKlass::cast(array_type)->element_type();
    result = oopFactory::new_typeArray(elem_type, len, THREAD);
  } else {
    // Although the oopFactory likes to work with the elem_type,
    // the compiler prefers the array_type, since it must already have
    // that latter value in hand for the fast path.
    Klass* elem_type = ObjArrayKlass::cast(array_type)->element_klass();
    result = oopFactory::new_objArray(elem_type, len, THREAD);
  }

  // Pass oops back through thread local storage.  Our apparent type to Java
  // is that we return an oop, but we can block on exit from this routine and
  // a GC can trash the oop in C's return register.  The generated stub will
  // fetch the oop from TLS after any possible GC.
  deoptimize_caller_frame(thread, HAS_PENDING_EXCEPTION);
  thread->set_vm_result(result);
  JRT_BLOCK_END;

  if (GraphKit::use_ReduceInitialCardMarks()) {
    // inform GC that we won't do card marks for initializing writes.
    new_store_pre_barrier(thread);
  }
JRT_END

// array allocation without zeroing
JRT_BLOCK_ENTRY(void, OptoRuntime::new_array_nozero_C(Klass* array_type, int len, JavaThread *thread))
  JRT_BLOCK;
#ifndef PRODUCT
  SharedRuntime::_new_array_ctr++;            // new array requires GC
#endif
  assert(check_compiled_frame(thread), "incorrect caller");

  // Scavenge and allocate an instance.
  oop result;

  assert(array_type->oop_is_typeArray(), "should be called only for type array");
  // The oopFactory likes to work with the element type.
  BasicType elem_type = TypeArrayKlass::cast(array_type)->element_type();
  result = oopFactory::new_typeArray_nozero(elem_type, len, THREAD);

  // Pass oops back through thread local storage.  Our apparent type to Java
  // is that we return an oop, but we can block on exit from this routine and
  // a GC can trash the oop in C's return register.  The generated stub will
  // fetch the oop from TLS after any possible GC.
  deoptimize_caller_frame(thread, HAS_PENDING_EXCEPTION);
  thread->set_vm_result(result);
  JRT_BLOCK_END;

  if (GraphKit::use_ReduceInitialCardMarks()) {
    // inform GC that we won't do card marks for initializing writes.
    new_store_pre_barrier(thread);
  }

  oop result = thread->vm_result();
  if ((len > 0) && (result != NULL) &&
      is_deoptimized_caller_frame(thread)) {
    // Zero array here if the caller is deoptimized.
    int size = ((typeArrayOop)result)->object_size();
    BasicType elem_type = TypeArrayKlass::cast(array_type)->element_type();
    const size_t hs = arrayOopDesc::header_size(elem_type);
    // Align to next 8 bytes to avoid trashing arrays's length.
    const size_t aligned_hs = align_object_offset(hs);
    HeapWord* obj = (HeapWord*)result;
    if (aligned_hs > hs) {
      Copy::zero_to_words(obj+hs, aligned_hs-hs);
    }
    // Optimized zeroing.
    Copy::fill_to_aligned_words(obj+aligned_hs, size-aligned_hs);
  }

JRT_END

// Note: multianewarray for one dimension is handled inline by GraphKit::new_array.

// multianewarray for 2 dimensions
JRT_ENTRY(void, OptoRuntime::multianewarray2_C(Klass* elem_type, int len1, int len2, JavaThread *thread))
#ifndef PRODUCT
  SharedRuntime::_multi2_ctr++;                // multianewarray for 1 dimension
#endif
  assert(check_compiled_frame(thread), "incorrect caller");
  assert(elem_type->is_klass(), "not a class");
  jint dims[2];
  dims[0] = len1;
  dims[1] = len2;
  oop obj = ArrayKlass::cast(elem_type)->multi_allocate(2, dims, THREAD);
  deoptimize_caller_frame(thread, HAS_PENDING_EXCEPTION);
  thread->set_vm_result(obj);
JRT_END

// multianewarray for 3 dimensions
JRT_ENTRY(void, OptoRuntime::multianewarray3_C(Klass* elem_type, int len1, int len2, int len3, JavaThread *thread))
#ifndef PRODUCT
  SharedRuntime::_multi3_ctr++;                // multianewarray for 1 dimension
#endif
  assert(check_compiled_frame(thread), "incorrect caller");
  assert(elem_type->is_klass(), "not a class");
  jint dims[3];
  dims[0] = len1;
  dims[1] = len2;
  dims[2] = len3;
  oop obj = ArrayKlass::cast(elem_type)->multi_allocate(3, dims, THREAD);
  deoptimize_caller_frame(thread, HAS_PENDING_EXCEPTION);
  thread->set_vm_result(obj);
JRT_END

// multianewarray for 4 dimensions
JRT_ENTRY(void, OptoRuntime::multianewarray4_C(Klass* elem_type, int len1, int len2, int len3, int len4, JavaThread *thread))
#ifndef PRODUCT
  SharedRuntime::_multi4_ctr++;                // multianewarray for 1 dimension
#endif
  assert(check_compiled_frame(thread), "incorrect caller");
  assert(elem_type->is_klass(), "not a class");
  jint dims[4];
  dims[0] = len1;
  dims[1] = len2;
  dims[2] = len3;
  dims[3] = len4;
  oop obj = ArrayKlass::cast(elem_type)->multi_allocate(4, dims, THREAD);
  deoptimize_caller_frame(thread, HAS_PENDING_EXCEPTION);
  thread->set_vm_result(obj);
JRT_END

// multianewarray for 5 dimensions
JRT_ENTRY(void, OptoRuntime::multianewarray5_C(Klass* elem_type, int len1, int len2, int len3, int len4, int len5, JavaThread *thread))
#ifndef PRODUCT
  SharedRuntime::_multi5_ctr++;                // multianewarray for 1 dimension
#endif
  assert(check_compiled_frame(thread), "incorrect caller");
  assert(elem_type->is_klass(), "not a class");
  jint dims[5];
  dims[0] = len1;
  dims[1] = len2;
  dims[2] = len3;
  dims[3] = len4;
  dims[4] = len5;
  oop obj = ArrayKlass::cast(elem_type)->multi_allocate(5, dims, THREAD);
  deoptimize_caller_frame(thread, HAS_PENDING_EXCEPTION);
  thread->set_vm_result(obj);
JRT_END

JRT_ENTRY(void, OptoRuntime::multianewarrayN_C(Klass* elem_type, arrayOopDesc* dims, JavaThread *thread))
  assert(check_compiled_frame(thread), "incorrect caller");
  assert(elem_type->is_klass(), "not a class");
  assert(oop(dims)->is_typeArray(), "not an array");

  ResourceMark rm;
  jint len = dims->length();
  assert(len > 0, "Dimensions array should contain data");
  jint *j_dims = typeArrayOop(dims)->int_at_addr(0);
  jint *c_dims = NEW_RESOURCE_ARRAY(jint, len);
  Copy::conjoint_jints_atomic(j_dims, c_dims, len);

  oop obj = ArrayKlass::cast(elem_type)->multi_allocate(len, c_dims, THREAD);
  deoptimize_caller_frame(thread, HAS_PENDING_EXCEPTION);
  thread->set_vm_result(obj);
JRT_END


const TypeFunc *OptoRuntime::new_instance_Type() {
  // create input type (domain)
  const Type **fields = TypeTuple::fields(1);
  fields[TypeFunc::Parms+0] = TypeInstPtr::NOTNULL; // Klass to be allocated
  const TypeTuple *domain = TypeTuple::make(TypeFunc::Parms+1, fields);

  // create result type (range)
  fields = TypeTuple::fields(1);
  fields[TypeFunc::Parms+0] = TypeRawPtr::NOTNULL; // Returned oop

  const TypeTuple *range = TypeTuple::make(TypeFunc::Parms+1, fields);

  return TypeFunc::make(domain, range);
}


const TypeFunc *OptoRuntime::athrow_Type() {
  // create input type (domain)
  const Type **fields = TypeTuple::fields(1);
  fields[TypeFunc::Parms+0] = TypeInstPtr::NOTNULL; // Klass to be allocated
  const TypeTuple *domain = TypeTuple::make(TypeFunc::Parms+1, fields);

  // create result type (range)
  fields = TypeTuple::fields(0);

  const TypeTuple *range = TypeTuple::make(TypeFunc::Parms+0, fields);

  return TypeFunc::make(domain, range);
}


const TypeFunc *OptoRuntime::new_array_Type() {
  // create input type (domain)
  const Type **fields = TypeTuple::fields(2);
  fields[TypeFunc::Parms+0] = TypeInstPtr::NOTNULL;   // element klass
  fields[TypeFunc::Parms+1] = TypeInt::INT;       // array size
  const TypeTuple *domain = TypeTuple::make(TypeFunc::Parms+2, fields);

  // create result type (range)
  fields = TypeTuple::fields(1);
  fields[TypeFunc::Parms+0] = TypeRawPtr::NOTNULL; // Returned oop

  const TypeTuple *range = TypeTuple::make(TypeFunc::Parms+1, fields);

  return TypeFunc::make(domain, range);
}

const TypeFunc *OptoRuntime::multianewarray_Type(int ndim) {
  // create input type (domain)
  const int nargs = ndim + 1;
  const Type **fields = TypeTuple::fields(nargs);
  fields[TypeFunc::Parms+0] = TypeInstPtr::NOTNULL;   // element klass
  for( int i = 1; i < nargs; i++ )
    fields[TypeFunc::Parms + i] = TypeInt::INT;       // array size
  const TypeTuple *domain = TypeTuple::make(TypeFunc::Parms+nargs, fields);

  // create result type (range)
  fields = TypeTuple::fields(1);
  fields[TypeFunc::Parms+0] = TypeRawPtr::NOTNULL; // Returned oop
  const TypeTuple *range = TypeTuple::make(TypeFunc::Parms+1, fields);

  return TypeFunc::make(domain, range);
}

const TypeFunc *OptoRuntime::multianewarray2_Type() {
  return multianewarray_Type(2);
}

const TypeFunc *OptoRuntime::multianewarray3_Type() {
  return multianewarray_Type(3);
}

const TypeFunc *OptoRuntime::multianewarray4_Type() {
  return multianewarray_Type(4);
}

const TypeFunc *OptoRuntime::multianewarray5_Type() {
  return multianewarray_Type(5);
}

const TypeFunc *OptoRuntime::multianewarrayN_Type() {
  // create input type (domain)
  const Type **fields = TypeTuple::fields(2);
  fields[TypeFunc::Parms+0] = TypeInstPtr::NOTNULL;   // element klass
  fields[TypeFunc::Parms+1] = TypeInstPtr::NOTNULL;   // array of dim sizes
  const TypeTuple *domain = TypeTuple::make(TypeFunc::Parms+2, fields);

  // create result type (range)
  fields = TypeTuple::fields(1);
  fields[TypeFunc::Parms+0] = TypeRawPtr::NOTNULL; // Returned oop
  const TypeTuple *range = TypeTuple::make(TypeFunc::Parms+1, fields);

  return TypeFunc::make(domain, range);
}

const TypeFunc *OptoRuntime::g1_wb_pre_Type() {
  const Type **fields = TypeTuple::fields(2);
  fields[TypeFunc::Parms+0] = TypeInstPtr::NOTNULL; // original field value
  fields[TypeFunc::Parms+1] = TypeRawPtr::NOTNULL; // thread
  const TypeTuple *domain = TypeTuple::make(TypeFunc::Parms+2, fields);

  // create result type (range)
  fields = TypeTuple::fields(0);
  const TypeTuple *range = TypeTuple::make(TypeFunc::Parms+0, fields);

  return TypeFunc::make(domain, range);
}

const TypeFunc *OptoRuntime::g1_wb_post_Type() {

  const Type **fields = TypeTuple::fields(2);
  fields[TypeFunc::Parms+0] = TypeRawPtr::NOTNULL;  // Card addr
  fields[TypeFunc::Parms+1] = TypeRawPtr::NOTNULL;  // thread
  const TypeTuple *domain = TypeTuple::make(TypeFunc::Parms+2, fields);

  // create result type (range)
  fields = TypeTuple::fields(0);
  const TypeTuple *range = TypeTuple::make(TypeFunc::Parms, fields);

  return TypeFunc::make(domain, range);
}

const TypeFunc *OptoRuntime::uncommon_trap_Type() {
  // create input type (domain)
  const Type **fields = TypeTuple::fields(1);
  fields[TypeFunc::Parms+0] = TypeInt::INT; // trap_reason (deopt reason and action)
  const TypeTuple *domain = TypeTuple::make(TypeFunc::Parms+1, fields);

  // create result type (range)
  fields = TypeTuple::fields(0);
  const TypeTuple *range = TypeTuple::make(TypeFunc::Parms+0, fields);

  return TypeFunc::make(domain, range);
}

# ifdef ENABLE_ZAP_DEAD_LOCALS
// Type used for stub generation for zap_dead_locals.
// No inputs or outputs
const TypeFunc *OptoRuntime::zap_dead_locals_Type() {
  // create input type (domain)
  const Type **fields = TypeTuple::fields(0);
  const TypeTuple *domain = TypeTuple::make(TypeFunc::Parms,fields);

  // create result type (range)
  fields = TypeTuple::fields(0);
  const TypeTuple *range = TypeTuple::make(TypeFunc::Parms,fields);

  return TypeFunc::make(domain,range);
}
# endif


//-----------------------------------------------------------------------------
// Monitor Handling
const TypeFunc *OptoRuntime::complete_monitor_enter_Type() {
  // create input type (domain)
  const Type **fields = TypeTuple::fields(2);
  fields[TypeFunc::Parms+0] = TypeInstPtr::NOTNULL;  // Object to be Locked
  fields[TypeFunc::Parms+1] = TypeRawPtr::BOTTOM;   // Address of stack location for lock
  const TypeTuple *domain = TypeTuple::make(TypeFunc::Parms+2,fields);

  // create result type (range)
  fields = TypeTuple::fields(0);

  const TypeTuple *range = TypeTuple::make(TypeFunc::Parms+0,fields);

  return TypeFunc::make(domain,range);
}


//-----------------------------------------------------------------------------
const TypeFunc *OptoRuntime::complete_monitor_exit_Type() {
  // create input type (domain)
  const Type **fields = TypeTuple::fields(3);
  fields[TypeFunc::Parms+0] = TypeInstPtr::NOTNULL;  // Object to be Locked
  fields[TypeFunc::Parms+1] = TypeRawPtr::BOTTOM;    // Address of stack location for lock - BasicLock
  fields[TypeFunc::Parms+2] = TypeRawPtr::BOTTOM;    // Thread pointer (Self)
  const TypeTuple *domain = TypeTuple::make(TypeFunc::Parms+3,fields);

  // create result type (range)
  fields = TypeTuple::fields(0);

  const TypeTuple *range = TypeTuple::make(TypeFunc::Parms+0,fields);

  return TypeFunc::make(domain,range);
}

const TypeFunc* OptoRuntime::flush_windows_Type() {
  // create input type (domain)
  const Type** fields = TypeTuple::fields(1);
  fields[TypeFunc::Parms+0] = NULL; // void
  const TypeTuple *domain = TypeTuple::make(TypeFunc::Parms, fields);

  // create result type
  fields = TypeTuple::fields(1);
  fields[TypeFunc::Parms+0] = NULL; // void
  const TypeTuple *range = TypeTuple::make(TypeFunc::Parms, fields);

  return TypeFunc::make(domain, range);
}

const TypeFunc* OptoRuntime::l2f_Type() {
  // create input type (domain)
  const Type **fields = TypeTuple::fields(2);
  fields[TypeFunc::Parms+0] = TypeLong::LONG;
  fields[TypeFunc::Parms+1] = Type::HALF;
  const TypeTuple *domain = TypeTuple::make(TypeFunc::Parms+2, fields);

  // create result type (range)
  fields = TypeTuple::fields(1);
  fields[TypeFunc::Parms+0] = Type::FLOAT;
  const TypeTuple *range = TypeTuple::make(TypeFunc::Parms+1, fields);

  return TypeFunc::make(domain, range);
}

const TypeFunc* OptoRuntime::modf_Type() {
  const Type **fields = TypeTuple::fields(2);
  fields[TypeFunc::Parms+0] = Type::FLOAT;
  fields[TypeFunc::Parms+1] = Type::FLOAT;
  const TypeTuple *domain = TypeTuple::make(TypeFunc::Parms+2, fields);

  // create result type (range)
  fields = TypeTuple::fields(1);
  fields[TypeFunc::Parms+0] = Type::FLOAT;

  const TypeTuple *range = TypeTuple::make(TypeFunc::Parms+1, fields);

  return TypeFunc::make(domain, range);
}

const TypeFunc *OptoRuntime::Math_D_D_Type() {
  // create input type (domain)
  const Type **fields = TypeTuple::fields(2);
  // Symbol* name of class to be loaded
  fields[TypeFunc::Parms+0] = Type::DOUBLE;
  fields[TypeFunc::Parms+1] = Type::HALF;
  const TypeTuple *domain = TypeTuple::make(TypeFunc::Parms+2, fields);

  // create result type (range)
  fields = TypeTuple::fields(2);
  fields[TypeFunc::Parms+0] = Type::DOUBLE;
  fields[TypeFunc::Parms+1] = Type::HALF;
  const TypeTuple *range = TypeTuple::make(TypeFunc::Parms+2, fields);

  return TypeFunc::make(domain, range);
}

const TypeFunc* OptoRuntime::Math_DD_D_Type() {
  const Type **fields = TypeTuple::fields(4);
  fields[TypeFunc::Parms+0] = Type::DOUBLE;
  fields[TypeFunc::Parms+1] = Type::HALF;
  fields[TypeFunc::Parms+2] = Type::DOUBLE;
  fields[TypeFunc::Parms+3] = Type::HALF;
  const TypeTuple *domain = TypeTuple::make(TypeFunc::Parms+4, fields);

  // create result type (range)
  fields = TypeTuple::fields(2);
  fields[TypeFunc::Parms+0] = Type::DOUBLE;
  fields[TypeFunc::Parms+1] = Type::HALF;
  const TypeTuple *range = TypeTuple::make(TypeFunc::Parms+2, fields);

  return TypeFunc::make(domain, range);
}

//-------------- currentTimeMillis, currentTimeNanos, etc

const TypeFunc* OptoRuntime::void_long_Type() {
  // create input type (domain)
  const Type **fields = TypeTuple::fields(0);
  const TypeTuple *domain = TypeTuple::make(TypeFunc::Parms+0, fields);

  // create result type (range)
  fields = TypeTuple::fields(2);
  fields[TypeFunc::Parms+0] = TypeLong::LONG;
  fields[TypeFunc::Parms+1] = Type::HALF;
  const TypeTuple *range = TypeTuple::make(TypeFunc::Parms+2, fields);

  return TypeFunc::make(domain, range);
}

// arraycopy stub variations:
enum ArrayCopyType {
  ac_fast,                      // void(ptr, ptr, size_t)
  ac_checkcast,                 //  int(ptr, ptr, size_t, size_t, ptr)
  ac_slow,                      // void(ptr, int, ptr, int, int)
  ac_generic                    //  int(ptr, int, ptr, int, int)
};

static const TypeFunc* make_arraycopy_Type(ArrayCopyType act) {
  // create input type (domain)
  int num_args      = (act == ac_fast ? 3 : 5);
  int num_size_args = (act == ac_fast ? 1 : act == ac_checkcast ? 2 : 0);
  int argcnt = num_args;
  LP64_ONLY(argcnt += num_size_args); // halfwords for lengths
  const Type** fields = TypeTuple::fields(argcnt);
  int argp = TypeFunc::Parms;
  fields[argp++] = TypePtr::NOTNULL;    // src
  if (num_size_args == 0) {
    fields[argp++] = TypeInt::INT;      // src_pos
  }
  fields[argp++] = TypePtr::NOTNULL;    // dest
  if (num_size_args == 0) {
    fields[argp++] = TypeInt::INT;      // dest_pos
    fields[argp++] = TypeInt::INT;      // length
  }
  while (num_size_args-- > 0) {
    fields[argp++] = TypeX_X;               // size in whatevers (size_t)
    LP64_ONLY(fields[argp++] = Type::HALF); // other half of long length
  }
  if (act == ac_checkcast) {
    fields[argp++] = TypePtr::NOTNULL;  // super_klass
  }
  assert(argp == TypeFunc::Parms+argcnt, "correct decoding of act");
  const TypeTuple* domain = TypeTuple::make(TypeFunc::Parms+argcnt, fields);

  // create result type if needed
  int retcnt = (act == ac_checkcast || act == ac_generic ? 1 : 0);
  fields = TypeTuple::fields(1);
  if (retcnt == 0)
    fields[TypeFunc::Parms+0] = NULL; // void
  else
    fields[TypeFunc::Parms+0] = TypeInt::INT; // status result, if needed
  const TypeTuple* range = TypeTuple::make(TypeFunc::Parms+retcnt, fields);
  return TypeFunc::make(domain, range);
}

const TypeFunc* OptoRuntime::fast_arraycopy_Type() {
  // This signature is simple:  Two base pointers and a size_t.
  return make_arraycopy_Type(ac_fast);
}

const TypeFunc* OptoRuntime::checkcast_arraycopy_Type() {
  // An extension of fast_arraycopy_Type which adds type checking.
  return make_arraycopy_Type(ac_checkcast);
}

const TypeFunc* OptoRuntime::slow_arraycopy_Type() {
  // This signature is exactly the same as System.arraycopy.
  // There are no intptr_t (int/long) arguments.
  return make_arraycopy_Type(ac_slow);
}

const TypeFunc* OptoRuntime::generic_arraycopy_Type() {
  // This signature is like System.arraycopy, except that it returns status.
  return make_arraycopy_Type(ac_generic);
}


const TypeFunc* OptoRuntime::array_fill_Type() {
  const Type** fields;
  int argp = TypeFunc::Parms;
  if (CCallingConventionRequiresIntsAsLongs) {
  // create input type (domain): pointer, int, size_t
    fields = TypeTuple::fields(3 LP64_ONLY( + 2));
    fields[argp++] = TypePtr::NOTNULL;
    fields[argp++] = TypeLong::LONG;
    fields[argp++] = Type::HALF;
  } else {
    // create input type (domain): pointer, int, size_t
    fields = TypeTuple::fields(3 LP64_ONLY( + 1));
    fields[argp++] = TypePtr::NOTNULL;
    fields[argp++] = TypeInt::INT;
  }
  fields[argp++] = TypeX_X;               // size in whatevers (size_t)
  LP64_ONLY(fields[argp++] = Type::HALF); // other half of long length
  const TypeTuple *domain = TypeTuple::make(argp, fields);

  // create result type
  fields = TypeTuple::fields(1);
  fields[TypeFunc::Parms+0] = NULL; // void
  const TypeTuple *range = TypeTuple::make(TypeFunc::Parms, fields);

  return TypeFunc::make(domain, range);
}

// for aescrypt encrypt/decrypt operations, just three pointers returning void (length is constant)
const TypeFunc* OptoRuntime::aescrypt_block_Type() {
  // create input type (domain)
  int num_args      = 3;
  if (Matcher::pass_original_key_for_aes()) {
    num_args = 4;
  }
  int argcnt = num_args;
  const Type** fields = TypeTuple::fields(argcnt);
  int argp = TypeFunc::Parms;
  fields[argp++] = TypePtr::NOTNULL;    // src
  fields[argp++] = TypePtr::NOTNULL;    // dest
  fields[argp++] = TypePtr::NOTNULL;    // k array
  if (Matcher::pass_original_key_for_aes()) {
    fields[argp++] = TypePtr::NOTNULL;    // original k array
  }
  assert(argp == TypeFunc::Parms+argcnt, "correct decoding");
  const TypeTuple* domain = TypeTuple::make(TypeFunc::Parms+argcnt, fields);

  // no result type needed
  fields = TypeTuple::fields(1);
  fields[TypeFunc::Parms+0] = NULL; // void
  const TypeTuple* range = TypeTuple::make(TypeFunc::Parms, fields);
  return TypeFunc::make(domain, range);
}

/**
 * int updateBytesCRC32(int crc, byte* b, int len)
 */
const TypeFunc* OptoRuntime::updateBytesCRC32_Type() {
  // create input type (domain)
  int num_args      = 3;
  int argcnt = num_args;
  const Type** fields = TypeTuple::fields(argcnt);
  int argp = TypeFunc::Parms;
  fields[argp++] = TypeInt::INT;        // crc
  fields[argp++] = TypePtr::NOTNULL;    // src
  fields[argp++] = TypeInt::INT;        // len
  assert(argp == TypeFunc::Parms+argcnt, "correct decoding");
  const TypeTuple* domain = TypeTuple::make(TypeFunc::Parms+argcnt, fields);

  // result type needed
  fields = TypeTuple::fields(1);
  fields[TypeFunc::Parms+0] = TypeInt::INT; // crc result
  const TypeTuple* range = TypeTuple::make(TypeFunc::Parms+1, fields);
  return TypeFunc::make(domain, range);
}

/**
 * int updateBytesCRC32C(int crc, byte* buf, int len, int* table)
 */
const TypeFunc* OptoRuntime::updateBytesCRC32C_Type() {
  // create input type (domain)
  int num_args      = 4;
  int argcnt = num_args;
  const Type** fields = TypeTuple::fields(argcnt);
  int argp = TypeFunc::Parms;
  fields[argp++] = TypeInt::INT;        // crc
  fields[argp++] = TypePtr::NOTNULL;    // buf
  fields[argp++] = TypeInt::INT;        // len
  fields[argp++] = TypePtr::NOTNULL;    // table
  assert(argp == TypeFunc::Parms+argcnt, "correct decoding");
  const TypeTuple* domain = TypeTuple::make(TypeFunc::Parms+argcnt, fields);

  // result type needed
  fields = TypeTuple::fields(1);
  fields[TypeFunc::Parms+0] = TypeInt::INT; // crc result
  const TypeTuple* range = TypeTuple::make(TypeFunc::Parms+1, fields);
  return TypeFunc::make(domain, range);
}

// for cipherBlockChaining calls of aescrypt encrypt/decrypt, four pointers and a length, returning int
const TypeFunc* OptoRuntime::cipherBlockChaining_aescrypt_Type() {
  // create input type (domain)
  int num_args      = 5;
  if (Matcher::pass_original_key_for_aes()) {
    num_args = 6;
  }
  int argcnt = num_args;
  const Type** fields = TypeTuple::fields(argcnt);
  int argp = TypeFunc::Parms;
  fields[argp++] = TypePtr::NOTNULL;    // src
  fields[argp++] = TypePtr::NOTNULL;    // dest
  fields[argp++] = TypePtr::NOTNULL;    // k array
  fields[argp++] = TypePtr::NOTNULL;    // r array
  fields[argp++] = TypeInt::INT;        // src len
  if (Matcher::pass_original_key_for_aes()) {
    fields[argp++] = TypePtr::NOTNULL;    // original k array
  }
  assert(argp == TypeFunc::Parms+argcnt, "correct decoding");
  const TypeTuple* domain = TypeTuple::make(TypeFunc::Parms+argcnt, fields);

  // returning cipher len (int)
  fields = TypeTuple::fields(1);
  fields[TypeFunc::Parms+0] = TypeInt::INT;
  const TypeTuple* range = TypeTuple::make(TypeFunc::Parms+1, fields);
  return TypeFunc::make(domain, range);
}

/*
 * void implCompress(byte[] buf, int ofs)
 */
const TypeFunc* OptoRuntime::sha_implCompress_Type() {
  // create input type (domain)
  int num_args = 2;
  int argcnt = num_args;
  const Type** fields = TypeTuple::fields(argcnt);
  int argp = TypeFunc::Parms;
  fields[argp++] = TypePtr::NOTNULL; // buf
  fields[argp++] = TypePtr::NOTNULL; // state
  assert(argp == TypeFunc::Parms+argcnt, "correct decoding");
  const TypeTuple* domain = TypeTuple::make(TypeFunc::Parms+argcnt, fields);

  // no result type needed
  fields = TypeTuple::fields(1);
  fields[TypeFunc::Parms+0] = NULL; // void
  const TypeTuple* range = TypeTuple::make(TypeFunc::Parms, fields);
  return TypeFunc::make(domain, range);
}

/*
 * int implCompressMultiBlock(byte[] b, int ofs, int limit)
 */
const TypeFunc* OptoRuntime::digestBase_implCompressMB_Type() {
  // create input type (domain)
  int num_args = 4;
  int argcnt = num_args;
  const Type** fields = TypeTuple::fields(argcnt);
  int argp = TypeFunc::Parms;
  fields[argp++] = TypePtr::NOTNULL; // buf
  fields[argp++] = TypePtr::NOTNULL; // state
  fields[argp++] = TypeInt::INT;     // ofs
  fields[argp++] = TypeInt::INT;     // limit
  assert(argp == TypeFunc::Parms+argcnt, "correct decoding");
  const TypeTuple* domain = TypeTuple::make(TypeFunc::Parms+argcnt, fields);

  // returning ofs (int)
  fields = TypeTuple::fields(1);
  fields[TypeFunc::Parms+0] = TypeInt::INT; // ofs
  const TypeTuple* range = TypeTuple::make(TypeFunc::Parms+1, fields);
  return TypeFunc::make(domain, range);
}

const TypeFunc* OptoRuntime::multiplyToLen_Type() {
  // create input type (domain)
  int num_args      = 6;
  int argcnt = num_args;
  const Type** fields = TypeTuple::fields(argcnt);
  int argp = TypeFunc::Parms;
  fields[argp++] = TypePtr::NOTNULL;    // x
  fields[argp++] = TypeInt::INT;        // xlen
  fields[argp++] = TypePtr::NOTNULL;    // y
  fields[argp++] = TypeInt::INT;        // ylen
  fields[argp++] = TypePtr::NOTNULL;    // z
  fields[argp++] = TypeInt::INT;        // zlen
  assert(argp == TypeFunc::Parms+argcnt, "correct decoding");
  const TypeTuple* domain = TypeTuple::make(TypeFunc::Parms+argcnt, fields);

  // no result type needed
  fields = TypeTuple::fields(1);
  fields[TypeFunc::Parms+0] = NULL;
  const TypeTuple* range = TypeTuple::make(TypeFunc::Parms, fields);
  return TypeFunc::make(domain, range);
}

const TypeFunc* OptoRuntime::squareToLen_Type() {
  // create input type (domain)
  int num_args      = 4;
  int argcnt = num_args;
  const Type** fields = TypeTuple::fields(argcnt);
  int argp = TypeFunc::Parms;
  fields[argp++] = TypePtr::NOTNULL;    // x
  fields[argp++] = TypeInt::INT;        // len
  fields[argp++] = TypePtr::NOTNULL;    // z
  fields[argp++] = TypeInt::INT;        // zlen
  assert(argp == TypeFunc::Parms+argcnt, "correct decoding");
  const TypeTuple* domain = TypeTuple::make(TypeFunc::Parms+argcnt, fields);

  // no result type needed
  fields = TypeTuple::fields(1);
  fields[TypeFunc::Parms+0] = NULL;
  const TypeTuple* range = TypeTuple::make(TypeFunc::Parms, fields);
  return TypeFunc::make(domain, range);
}

// for mulAdd calls, 2 pointers and 3 ints, returning int
const TypeFunc* OptoRuntime::mulAdd_Type() {
  // create input type (domain)
  int num_args      = 5;
  int argcnt = num_args;
  const Type** fields = TypeTuple::fields(argcnt);
  int argp = TypeFunc::Parms;
  fields[argp++] = TypePtr::NOTNULL;    // out
  fields[argp++] = TypePtr::NOTNULL;    // in
  fields[argp++] = TypeInt::INT;        // offset
  fields[argp++] = TypeInt::INT;        // len
  fields[argp++] = TypeInt::INT;        // k
  assert(argp == TypeFunc::Parms+argcnt, "correct decoding");
  const TypeTuple* domain = TypeTuple::make(TypeFunc::Parms+argcnt, fields);

  // returning carry (int)
  fields = TypeTuple::fields(1);
  fields[TypeFunc::Parms+0] = TypeInt::INT;
  const TypeTuple* range = TypeTuple::make(TypeFunc::Parms+1, fields);
  return TypeFunc::make(domain, range);
}

<<<<<<< HEAD
const TypeFunc* OptoRuntime::montgomeryMultiply_Type() {
  // create input type (domain)
  int num_args      = 7;
  int argcnt = num_args;
  const Type** fields = TypeTuple::fields(argcnt);
  int argp = TypeFunc::Parms;
  fields[argp++] = TypePtr::NOTNULL;    // a
  fields[argp++] = TypePtr::NOTNULL;    // b
  fields[argp++] = TypePtr::NOTNULL;    // n
  fields[argp++] = TypeInt::INT;        // len
  fields[argp++] = TypeLong::LONG;      // inv
  fields[argp++] = Type::HALF;
  fields[argp++] = TypePtr::NOTNULL;    // result
  assert(argp == TypeFunc::Parms+argcnt, "correct decoding");
  const TypeTuple* domain = TypeTuple::make(TypeFunc::Parms+argcnt, fields);

  // result type needed
  fields = TypeTuple::fields(1);
  fields[TypeFunc::Parms+0] = TypePtr::NOTNULL;

  const TypeTuple* range = TypeTuple::make(TypeFunc::Parms, fields);
  return TypeFunc::make(domain, range);
}

const TypeFunc* OptoRuntime::montgomerySquare_Type() {
  // create input type (domain)
  int num_args      = 6;
  int argcnt = num_args;
  const Type** fields = TypeTuple::fields(argcnt);
  int argp = TypeFunc::Parms;
  fields[argp++] = TypePtr::NOTNULL;    // a
  fields[argp++] = TypePtr::NOTNULL;    // n
  fields[argp++] = TypeInt::INT;        // len
  fields[argp++] = TypeLong::LONG;      // inv
  fields[argp++] = Type::HALF;
  fields[argp++] = TypePtr::NOTNULL;    // result
  assert(argp == TypeFunc::Parms+argcnt, "correct decoding");
  const TypeTuple* domain = TypeTuple::make(TypeFunc::Parms+argcnt, fields);

  // result type needed
  fields = TypeTuple::fields(1);
  fields[TypeFunc::Parms+0] = TypePtr::NOTNULL;

  const TypeTuple* range = TypeTuple::make(TypeFunc::Parms, fields);
  return TypeFunc::make(domain, range);
}

=======
// GHASH block processing
const TypeFunc* OptoRuntime::ghash_processBlocks_Type() {
    int argcnt = 4;

    const Type** fields = TypeTuple::fields(argcnt);
    int argp = TypeFunc::Parms;
    fields[argp++] = TypePtr::NOTNULL;    // state
    fields[argp++] = TypePtr::NOTNULL;    // subkeyH
    fields[argp++] = TypePtr::NOTNULL;    // data
    fields[argp++] = TypeInt::INT;        // blocks
    assert(argp == TypeFunc::Parms+argcnt, "correct decoding");
    const TypeTuple* domain = TypeTuple::make(TypeFunc::Parms+argcnt, fields);

    // result type needed
    fields = TypeTuple::fields(1);
    fields[TypeFunc::Parms+0] = NULL; // void
    const TypeTuple* range = TypeTuple::make(TypeFunc::Parms, fields);
    return TypeFunc::make(domain, range);
}
>>>>>>> 62112b23

//------------- Interpreter state access for on stack replacement
const TypeFunc* OptoRuntime::osr_end_Type() {
  // create input type (domain)
  const Type **fields = TypeTuple::fields(1);
  fields[TypeFunc::Parms+0] = TypeRawPtr::BOTTOM; // OSR temp buf
  const TypeTuple *domain = TypeTuple::make(TypeFunc::Parms+1, fields);

  // create result type
  fields = TypeTuple::fields(1);
  // fields[TypeFunc::Parms+0] = TypeInstPtr::NOTNULL; // locked oop
  fields[TypeFunc::Parms+0] = NULL; // void
  const TypeTuple *range = TypeTuple::make(TypeFunc::Parms, fields);
  return TypeFunc::make(domain, range);
}

//-------------- methodData update helpers

const TypeFunc* OptoRuntime::profile_receiver_type_Type() {
  // create input type (domain)
  const Type **fields = TypeTuple::fields(2);
  fields[TypeFunc::Parms+0] = TypeAryPtr::NOTNULL;    // methodData pointer
  fields[TypeFunc::Parms+1] = TypeInstPtr::BOTTOM;    // receiver oop
  const TypeTuple *domain = TypeTuple::make(TypeFunc::Parms+2, fields);

  // create result type
  fields = TypeTuple::fields(1);
  fields[TypeFunc::Parms+0] = NULL; // void
  const TypeTuple *range = TypeTuple::make(TypeFunc::Parms, fields);
  return TypeFunc::make(domain,range);
}

JRT_LEAF(void, OptoRuntime::profile_receiver_type_C(DataLayout* data, oopDesc* receiver))
  if (receiver == NULL) return;
  Klass* receiver_klass = receiver->klass();

  intptr_t* mdp = ((intptr_t*)(data)) + DataLayout::header_size_in_cells();
  int empty_row = -1;           // free row, if any is encountered

  // ReceiverTypeData* vc = new ReceiverTypeData(mdp);
  for (uint row = 0; row < ReceiverTypeData::row_limit(); row++) {
    // if (vc->receiver(row) == receiver_klass)
    int receiver_off = ReceiverTypeData::receiver_cell_index(row);
    intptr_t row_recv = *(mdp + receiver_off);
    if (row_recv == (intptr_t) receiver_klass) {
      // vc->set_receiver_count(row, vc->receiver_count(row) + DataLayout::counter_increment);
      int count_off = ReceiverTypeData::receiver_count_cell_index(row);
      *(mdp + count_off) += DataLayout::counter_increment;
      return;
    } else if (row_recv == 0) {
      // else if (vc->receiver(row) == NULL)
      empty_row = (int) row;
    }
  }

  if (empty_row != -1) {
    int receiver_off = ReceiverTypeData::receiver_cell_index(empty_row);
    // vc->set_receiver(empty_row, receiver_klass);
    *(mdp + receiver_off) = (intptr_t) receiver_klass;
    // vc->set_receiver_count(empty_row, DataLayout::counter_increment);
    int count_off = ReceiverTypeData::receiver_count_cell_index(empty_row);
    *(mdp + count_off) = DataLayout::counter_increment;
  } else {
    // Receiver did not match any saved receiver and there is no empty row for it.
    // Increment total counter to indicate polymorphic case.
    intptr_t* count_p = (intptr_t*)(((uint8_t*)(data)) + in_bytes(CounterData::count_offset()));
    *count_p += DataLayout::counter_increment;
  }
JRT_END

//-------------------------------------------------------------------------------------
// register policy

bool OptoRuntime::is_callee_saved_register(MachRegisterNumbers reg) {
  assert(reg >= 0 && reg < _last_Mach_Reg, "must be a machine register");
  switch (register_save_policy[reg]) {
    case 'C': return false; //SOC
    case 'E': return true ; //SOE
    case 'N': return false; //NS
    case 'A': return false; //AS
  }
  ShouldNotReachHere();
  return false;
}

//-----------------------------------------------------------------------
// Exceptions
//

static void trace_exception(oop exception_oop, address exception_pc, const char* msg) PRODUCT_RETURN;

// The method is an entry that is always called by a C++ method not
// directly from compiled code. Compiled code will call the C++ method following.
// We can't allow async exception to be installed during  exception processing.
JRT_ENTRY_NO_ASYNC(address, OptoRuntime::handle_exception_C_helper(JavaThread* thread, nmethod* &nm))

  // Do not confuse exception_oop with pending_exception. The exception_oop
  // is only used to pass arguments into the method. Not for general
  // exception handling.  DO NOT CHANGE IT to use pending_exception, since
  // the runtime stubs checks this on exit.
  assert(thread->exception_oop() != NULL, "exception oop is found");
  address handler_address = NULL;

  Handle exception(thread, thread->exception_oop());
  address pc = thread->exception_pc();

  // Clear out the exception oop and pc since looking up an
  // exception handler can cause class loading, which might throw an
  // exception and those fields are expected to be clear during
  // normal bytecode execution.
  thread->clear_exception_oop_and_pc();

  if (TraceExceptions) {
    trace_exception(exception(), pc, "");
  }

  // for AbortVMOnException flag
  NOT_PRODUCT(Exceptions::debug_check_abort(exception));

#ifdef ASSERT
  if (!(exception->is_a(SystemDictionary::Throwable_klass()))) {
    // should throw an exception here
    ShouldNotReachHere();
  }
#endif

  // new exception handling: this method is entered only from adapters
  // exceptions from compiled java methods are handled in compiled code
  // using rethrow node

  nm = CodeCache::find_nmethod(pc);
  assert(nm != NULL, "No NMethod found");
  if (nm->is_native_method()) {
    fatal("Native method should not have path to exception handling");
  } else {
    // we are switching to old paradigm: search for exception handler in caller_frame
    // instead in exception handler of caller_frame.sender()

    if (JvmtiExport::can_post_on_exceptions()) {
      // "Full-speed catching" is not necessary here,
      // since we're notifying the VM on every catch.
      // Force deoptimization and the rest of the lookup
      // will be fine.
      deoptimize_caller_frame(thread);
    }

    // Check the stack guard pages.  If enabled, look for handler in this frame;
    // otherwise, forcibly unwind the frame.
    //
    // 4826555: use default current sp for reguard_stack instead of &nm: it's more accurate.
    bool force_unwind = !thread->reguard_stack();
    bool deopting = false;
    if (nm->is_deopt_pc(pc)) {
      deopting = true;
      RegisterMap map(thread, false);
      frame deoptee = thread->last_frame().sender(&map);
      assert(deoptee.is_deoptimized_frame(), "must be deopted");
      // Adjust the pc back to the original throwing pc
      pc = deoptee.pc();
    }

    // If we are forcing an unwind because of stack overflow then deopt is
    // irrelevant since we are throwing the frame away anyway.

    if (deopting && !force_unwind) {
      handler_address = SharedRuntime::deopt_blob()->unpack_with_exception();
    } else {

      handler_address =
        force_unwind ? NULL : nm->handler_for_exception_and_pc(exception, pc);

      if (handler_address == NULL) {
        Handle original_exception(thread, exception());
        handler_address = SharedRuntime::compute_compiled_exc_handler(nm, pc, exception, force_unwind, true);
        assert (handler_address != NULL, "must have compiled handler");
        // Update the exception cache only when the unwind was not forced
        // and there didn't happen another exception during the computation of the
        // compiled exception handler.
        if (!force_unwind && original_exception() == exception()) {
          nm->add_handler_for_exception_and_pc(exception,pc,handler_address);
        }
      } else {
        assert(handler_address == SharedRuntime::compute_compiled_exc_handler(nm, pc, exception, force_unwind, true), "Must be the same");
      }
    }

    thread->set_exception_pc(pc);
    thread->set_exception_handler_pc(handler_address);

    // Check if the exception PC is a MethodHandle call site.
    thread->set_is_method_handle_return(nm->is_method_handle_return(pc));
  }

  // Restore correct return pc.  Was saved above.
  thread->set_exception_oop(exception());
  return handler_address;

JRT_END

// We are entering here from exception_blob
// If there is a compiled exception handler in this method, we will continue there;
// otherwise we will unwind the stack and continue at the caller of top frame method
// Note we enter without the usual JRT wrapper. We will call a helper routine that
// will do the normal VM entry. We do it this way so that we can see if the nmethod
// we looked up the handler for has been deoptimized in the meantime. If it has been
// we must not use the handler and instead return the deopt blob.
address OptoRuntime::handle_exception_C(JavaThread* thread) {
//
// We are in Java not VM and in debug mode we have a NoHandleMark
//
#ifndef PRODUCT
  SharedRuntime::_find_handler_ctr++;          // find exception handler
#endif
  debug_only(NoHandleMark __hm;)
  nmethod* nm = NULL;
  address handler_address = NULL;
  {
    // Enter the VM

    ResetNoHandleMark rnhm;
    handler_address = handle_exception_C_helper(thread, nm);
  }

  // Back in java: Use no oops, DON'T safepoint

  // Now check to see if the handler we are returning is in a now
  // deoptimized frame

  if (nm != NULL) {
    RegisterMap map(thread, false);
    frame caller = thread->last_frame().sender(&map);
#ifdef ASSERT
    assert(caller.is_compiled_frame(), "must be");
#endif // ASSERT
    if (caller.is_deoptimized_frame()) {
      handler_address = SharedRuntime::deopt_blob()->unpack_with_exception();
    }
  }
  return handler_address;
}

//------------------------------rethrow----------------------------------------
// We get here after compiled code has executed a 'RethrowNode'.  The callee
// is either throwing or rethrowing an exception.  The callee-save registers
// have been restored, synchronized objects have been unlocked and the callee
// stack frame has been removed.  The return address was passed in.
// Exception oop is passed as the 1st argument.  This routine is then called
// from the stub.  On exit, we know where to jump in the caller's code.
// After this C code exits, the stub will pop his frame and end in a jump
// (instead of a return).  We enter the caller's default handler.
//
// This must be JRT_LEAF:
//     - caller will not change its state as we cannot block on exit,
//       therefore raw_exception_handler_for_return_address is all it takes
//       to handle deoptimized blobs
//
// However, there needs to be a safepoint check in the middle!  So compiled
// safepoints are completely watertight.
//
// Thus, it cannot be a leaf since it contains the No_GC_Verifier.
//
// *THIS IS NOT RECOMMENDED PROGRAMMING STYLE*
//
address OptoRuntime::rethrow_C(oopDesc* exception, JavaThread* thread, address ret_pc) {
#ifndef PRODUCT
  SharedRuntime::_rethrow_ctr++;               // count rethrows
#endif
  assert (exception != NULL, "should have thrown a NULLPointerException");
#ifdef ASSERT
  if (!(exception->is_a(SystemDictionary::Throwable_klass()))) {
    // should throw an exception here
    ShouldNotReachHere();
  }
#endif

  thread->set_vm_result(exception);
  // Frame not compiled (handles deoptimization blob)
  return SharedRuntime::raw_exception_handler_for_return_address(thread, ret_pc);
}


const TypeFunc *OptoRuntime::rethrow_Type() {
  // create input type (domain)
  const Type **fields = TypeTuple::fields(1);
  fields[TypeFunc::Parms+0] = TypeInstPtr::NOTNULL; // Exception oop
  const TypeTuple *domain = TypeTuple::make(TypeFunc::Parms+1,fields);

  // create result type (range)
  fields = TypeTuple::fields(1);
  fields[TypeFunc::Parms+0] = TypeInstPtr::NOTNULL; // Exception oop
  const TypeTuple *range = TypeTuple::make(TypeFunc::Parms+1, fields);

  return TypeFunc::make(domain, range);
}


void OptoRuntime::deoptimize_caller_frame(JavaThread *thread, bool doit) {
  // Deoptimize the caller before continuing, as the compiled
  // exception handler table may not be valid.
  if (!StressCompiledExceptionHandlers && doit) {
    deoptimize_caller_frame(thread);
  }
}

void OptoRuntime::deoptimize_caller_frame(JavaThread *thread) {
  // Called from within the owner thread, so no need for safepoint
  RegisterMap reg_map(thread);
  frame stub_frame = thread->last_frame();
  assert(stub_frame.is_runtime_frame() || exception_blob()->contains(stub_frame.pc()), "sanity check");
  frame caller_frame = stub_frame.sender(&reg_map);

  // Deoptimize the caller frame.
  Deoptimization::deoptimize_frame(thread, caller_frame.id());
}


bool OptoRuntime::is_deoptimized_caller_frame(JavaThread *thread) {
  // Called from within the owner thread, so no need for safepoint
  RegisterMap reg_map(thread);
  frame stub_frame = thread->last_frame();
  assert(stub_frame.is_runtime_frame() || exception_blob()->contains(stub_frame.pc()), "sanity check");
  frame caller_frame = stub_frame.sender(&reg_map);
  return caller_frame.is_deoptimized_frame();
}


const TypeFunc *OptoRuntime::register_finalizer_Type() {
  // create input type (domain)
  const Type **fields = TypeTuple::fields(1);
  fields[TypeFunc::Parms+0] = TypeInstPtr::NOTNULL;  // oop;          Receiver
  // // The JavaThread* is passed to each routine as the last argument
  // fields[TypeFunc::Parms+1] = TypeRawPtr::NOTNULL;  // JavaThread *; Executing thread
  const TypeTuple *domain = TypeTuple::make(TypeFunc::Parms+1,fields);

  // create result type (range)
  fields = TypeTuple::fields(0);

  const TypeTuple *range = TypeTuple::make(TypeFunc::Parms+0,fields);

  return TypeFunc::make(domain,range);
}


//-----------------------------------------------------------------------------
// Dtrace support.  entry and exit probes have the same signature
const TypeFunc *OptoRuntime::dtrace_method_entry_exit_Type() {
  // create input type (domain)
  const Type **fields = TypeTuple::fields(2);
  fields[TypeFunc::Parms+0] = TypeRawPtr::BOTTOM; // Thread-local storage
  fields[TypeFunc::Parms+1] = TypeMetadataPtr::BOTTOM;  // Method*;    Method we are entering
  const TypeTuple *domain = TypeTuple::make(TypeFunc::Parms+2,fields);

  // create result type (range)
  fields = TypeTuple::fields(0);

  const TypeTuple *range = TypeTuple::make(TypeFunc::Parms+0,fields);

  return TypeFunc::make(domain,range);
}

const TypeFunc *OptoRuntime::dtrace_object_alloc_Type() {
  // create input type (domain)
  const Type **fields = TypeTuple::fields(2);
  fields[TypeFunc::Parms+0] = TypeRawPtr::BOTTOM; // Thread-local storage
  fields[TypeFunc::Parms+1] = TypeInstPtr::NOTNULL;  // oop;    newly allocated object

  const TypeTuple *domain = TypeTuple::make(TypeFunc::Parms+2,fields);

  // create result type (range)
  fields = TypeTuple::fields(0);

  const TypeTuple *range = TypeTuple::make(TypeFunc::Parms+0,fields);

  return TypeFunc::make(domain,range);
}


JRT_ENTRY_NO_ASYNC(void, OptoRuntime::register_finalizer(oopDesc* obj, JavaThread* thread))
  assert(obj->is_oop(), "must be a valid oop");
  assert(obj->klass()->has_finalizer(), "shouldn't be here otherwise");
  InstanceKlass::register_finalizer(instanceOop(obj), CHECK);
JRT_END

//-----------------------------------------------------------------------------

NamedCounter * volatile OptoRuntime::_named_counters = NULL;

//
// dump the collected NamedCounters.
//
void OptoRuntime::print_named_counters() {
  int total_lock_count = 0;
  int eliminated_lock_count = 0;

  NamedCounter* c = _named_counters;
  while (c) {
    if (c->tag() == NamedCounter::LockCounter || c->tag() == NamedCounter::EliminatedLockCounter) {
      int count = c->count();
      if (count > 0) {
        bool eliminated = c->tag() == NamedCounter::EliminatedLockCounter;
        if (Verbose) {
          tty->print_cr("%d %s%s", count, c->name(), eliminated ? " (eliminated)" : "");
        }
        total_lock_count += count;
        if (eliminated) {
          eliminated_lock_count += count;
        }
      }
    } else if (c->tag() == NamedCounter::BiasedLockingCounter) {
      BiasedLockingCounters* blc = ((BiasedLockingNamedCounter*)c)->counters();
      if (blc->nonzero()) {
        tty->print_cr("%s", c->name());
        blc->print_on(tty);
      }
#if INCLUDE_RTM_OPT
    } else if (c->tag() == NamedCounter::RTMLockingCounter) {
      RTMLockingCounters* rlc = ((RTMLockingNamedCounter*)c)->counters();
      if (rlc->nonzero()) {
        tty->print_cr("%s", c->name());
        rlc->print_on(tty);
      }
#endif
    }
    c = c->next();
  }
  if (total_lock_count > 0) {
    tty->print_cr("dynamic locks: %d", total_lock_count);
    if (eliminated_lock_count) {
      tty->print_cr("eliminated locks: %d (%d%%)", eliminated_lock_count,
                    (int)(eliminated_lock_count * 100.0 / total_lock_count));
    }
  }
}

//
//  Allocate a new NamedCounter.  The JVMState is used to generate the
//  name which consists of method@line for the inlining tree.
//

NamedCounter* OptoRuntime::new_named_counter(JVMState* youngest_jvms, NamedCounter::CounterTag tag) {
  int max_depth = youngest_jvms->depth();

  // Visit scopes from youngest to oldest.
  bool first = true;
  stringStream st;
  for (int depth = max_depth; depth >= 1; depth--) {
    JVMState* jvms = youngest_jvms->of_depth(depth);
    ciMethod* m = jvms->has_method() ? jvms->method() : NULL;
    if (!first) {
      st.print(" ");
    } else {
      first = false;
    }
    int bci = jvms->bci();
    if (bci < 0) bci = 0;
    st.print("%s.%s@%d", m->holder()->name()->as_utf8(), m->name()->as_utf8(), bci);
    // To print linenumbers instead of bci use: m->line_number_from_bci(bci)
  }
  NamedCounter* c;
  if (tag == NamedCounter::BiasedLockingCounter) {
    c = new BiasedLockingNamedCounter(st.as_string());
  } else if (tag == NamedCounter::RTMLockingCounter) {
    c = new RTMLockingNamedCounter(st.as_string());
  } else {
    c = new NamedCounter(st.as_string(), tag);
  }

  // atomically add the new counter to the head of the list.  We only
  // add counters so this is safe.
  NamedCounter* head;
  do {
    c->set_next(NULL);
    head = _named_counters;
    c->set_next(head);
  } while (Atomic::cmpxchg_ptr(c, &_named_counters, head) != head);
  return c;
}

//-----------------------------------------------------------------------------
// Non-product code
#ifndef PRODUCT

int trace_exception_counter = 0;
static void trace_exception(oop exception_oop, address exception_pc, const char* msg) {
  ttyLocker ttyl;
  trace_exception_counter++;
  tty->print("%d [Exception (%s): ", trace_exception_counter, msg);
  exception_oop->print_value();
  tty->print(" in ");
  CodeBlob* blob = CodeCache::find_blob(exception_pc);
  if (blob->is_nmethod()) {
    nmethod* nm = blob->as_nmethod_or_null();
    nm->method()->print_value();
  } else if (blob->is_runtime_stub()) {
    tty->print("<runtime-stub>");
  } else {
    tty->print("<unknown>");
  }
  tty->print(" at " INTPTR_FORMAT,  p2i(exception_pc));
  tty->print_cr("]");
}

#endif  // PRODUCT


# ifdef ENABLE_ZAP_DEAD_LOCALS
// Called from call sites in compiled code with oop maps (actually safepoints)
// Zaps dead locals in first java frame.
// Is entry because may need to lock to generate oop maps
// Currently, only used for compiler frames, but someday may be used
// for interpreter frames, too.

int OptoRuntime::ZapDeadCompiledLocals_count = 0;

// avoid pointers to member funcs with these helpers
static bool is_java_frame(  frame* f) { return f->is_java_frame();   }
static bool is_native_frame(frame* f) { return f->is_native_frame(); }


void OptoRuntime::zap_dead_java_or_native_locals(JavaThread* thread,
                                                bool (*is_this_the_right_frame_to_zap)(frame*)) {
  assert(JavaThread::current() == thread, "is this needed?");

  if ( !ZapDeadCompiledLocals )  return;

  bool skip = false;

       if ( ZapDeadCompiledLocalsFirst  ==  0  ) ; // nothing special
  else if ( ZapDeadCompiledLocalsFirst  >  ZapDeadCompiledLocals_count )  skip = true;
  else if ( ZapDeadCompiledLocalsFirst  == ZapDeadCompiledLocals_count )
    warning("starting zapping after skipping");

       if ( ZapDeadCompiledLocalsLast  ==  -1  ) ; // nothing special
  else if ( ZapDeadCompiledLocalsLast  <   ZapDeadCompiledLocals_count )  skip = true;
  else if ( ZapDeadCompiledLocalsLast  ==  ZapDeadCompiledLocals_count )
    warning("about to zap last zap");

  ++ZapDeadCompiledLocals_count; // counts skipped zaps, too

  if ( skip )  return;

  // find java frame and zap it

  for (StackFrameStream sfs(thread);  !sfs.is_done();  sfs.next()) {
    if (is_this_the_right_frame_to_zap(sfs.current()) ) {
      sfs.current()->zap_dead_locals(thread, sfs.register_map());
      return;
    }
  }
  warning("no frame found to zap in zap_dead_Java_locals_C");
}

JRT_LEAF(void, OptoRuntime::zap_dead_Java_locals_C(JavaThread* thread))
  zap_dead_java_or_native_locals(thread, is_java_frame);
JRT_END

// The following does not work because for one thing, the
// thread state is wrong; it expects java, but it is native.
// Also, the invariants in a native stub are different and
// I'm not sure it is safe to have a MachCalRuntimeDirectNode
// in there.
// So for now, we do not zap in native stubs.

JRT_LEAF(void, OptoRuntime::zap_dead_native_locals_C(JavaThread* thread))
  zap_dead_java_or_native_locals(thread, is_native_frame);
JRT_END

# endif<|MERGE_RESOLUTION|>--- conflicted
+++ resolved
@@ -1010,7 +1010,6 @@
   return TypeFunc::make(domain, range);
 }
 
-<<<<<<< HEAD
 const TypeFunc* OptoRuntime::montgomeryMultiply_Type() {
   // create input type (domain)
   int num_args      = 7;
@@ -1058,7 +1057,6 @@
   return TypeFunc::make(domain, range);
 }
 
-=======
 // GHASH block processing
 const TypeFunc* OptoRuntime::ghash_processBlocks_Type() {
     int argcnt = 4;
@@ -1078,7 +1076,6 @@
     const TypeTuple* range = TypeTuple::make(TypeFunc::Parms, fields);
     return TypeFunc::make(domain, range);
 }
->>>>>>> 62112b23
 
 //------------- Interpreter state access for on stack replacement
 const TypeFunc* OptoRuntime::osr_end_Type() {
