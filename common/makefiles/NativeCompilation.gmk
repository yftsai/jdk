#
# Copyright (c) 2011, 2013, Oracle and/or its affiliates. All rights reserved.
# DO NOT ALTER OR REMOVE COPYRIGHT NOTICES OR THIS FILE HEADER.
#
# This code is free software; you can redistribute it and/or modify it
# under the terms of the GNU General Public License version 2 only, as
# published by the Free Software Foundation.  Oracle designates this
# particular file as subject to the "Classpath" exception as provided
# by Oracle in the LICENSE file that accompanied this code.
#
# This code is distributed in the hope that it will be useful, but WITHOUT
# ANY WARRANTY; without even the implied warranty of MERCHANTABILITY or
# FITNESS FOR A PARTICULAR PURPOSE.  See the GNU General Public License
# version 2 for more details (a copy is included in the LICENSE file that
# accompanied this code).
#
# You should have received a copy of the GNU General Public License version
# 2 along with this work; if not, write to the Free Software Foundation,
# Inc., 51 Franklin St, Fifth Floor, Boston, MA 02110-1301 USA.
#
# Please contact Oracle, 500 Oracle Parkway, Redwood Shores, CA 94065 USA
# or visit www.oracle.com if you need additional information or have any
# questions.
#

# When you read this source. Remember that $(sort ...) has the side effect
# of removing duplicates. It is actually this side effect that is
# desired whenever sort is used below!

ifeq (,$(_MAKEBASE_GMK))
  $(error You must include MakeBase.gmk prior to including NativeCompilation.gmk)
endif

ifeq ($(COMPILER_TYPE),CC)
  COMPILING_MSG=echo $(LOG_INFO) "Compiling $(notdir $1) (for $(notdir $2))"
  LINKING_MSG=echo $(LOG_INFO) "Linking $1"
  LINKING_EXE_MSG=echo $(LOG_INFO) "Linking executable $1"
  ARCHIVING_MSG=echo $(LOG_INFO) "Archiving $1"
else
  COMPILING_MSG=
  LINKING_MSG=
  LINKING_EXE_MSG=
  ARCHIVING_MSG=
endif

define add_native_source
  # param 1 = BUILD_MYPACKAGE
  # parma 2 = the source file name (..../alfa.c or .../beta.cpp)
  # param 3 = the bin dir that stores all .o (.obj) and .d files.
  # param 4 = the c flags to the compiler
  # param 5 = the c compiler
  # param 6 = the c++ flags to the compiler
  # param 7 = the c++ compiler
  # param 8 = the flags to the assembler

  ifneq (,$$(filter %.c,$2))
    # Compile as a C file
    $1_$2_FLAGS=$4 $$($1_$(notdir $2)_CFLAGS) -DTHIS_FILE='"$$(<F)"' -c
    $1_$2_COMP=$5
    $1_$2_DEP_FLAG:=$(C_FLAG_DEPS)
  else ifneq (,$$(filter %.m,$2))
    # Compile as a objective-c file
    $1_$2_FLAGS=-x objective-c $4 $$($1_$(notdir $2)_CFLAGS) -DTHIS_FILE='"$$(<F)"' -c
    $1_$2_COMP=$5
    $1_$2_DEP_FLAG:=$(C_FLAG_DEPS)
  else ifneq (,$$(filter %.s,$2))
    # Compile as assembler file
    $1_$2_FLAGS=$8 -DTHIS_FILE='"$$(<F)"'
    $1_$2_COMP=$(AS)
    $1_$2_DEP_FLAG:=
  else
    # Compile as a C++ file
    $1_$2_FLAGS=$6 $$($1_$(notdir $2)_CXXFLAGS) -DTHIS_FILE='"$$(<F)"' -c
    $1_$2_COMP=$7
    $1_$2_DEP_FLAG:=$(CXX_FLAG_DEPS)
  endif
  # Generate the .o (.obj) file name and place it in the bin dir.
  $1_$2_OBJ:=$3/$$(patsubst %.cpp,%$(OBJ_SUFFIX),$$(patsubst %.c,%$(OBJ_SUFFIX),$$(patsubst %.m,%$(OBJ_SUFFIX),$$(patsubst %.s,%$(OBJ_SUFFIX),$$(notdir $2)))))
  # Only continue if this object file hasn't been processed already. This lets the first found
  # source file override any other with the same name.
  ifeq (,$$(findstring $$($1_$2_OBJ),$$($1_OBJS_SO_FAR)))
    $1_OBJS_SO_FAR+=$$($1_$2_OBJ)
    ifeq (,$$(filter %.s,$2))
      # And this is the dependency file for this obj file.
      $1_$2_DEP:=$$(patsubst %$(OBJ_SUFFIX),%.d,$$($1_$2_OBJ))
      # Include previously generated dependency information. (if it exists)
      -include $$($1_$2_DEP)

      ifeq ($(COMPILER_TYPE),CL)
        $1_$2_DEBUG_OUT_FLAGS:=-Fd$$(patsubst %$(OBJ_SUFFIX),%.pdb,$$($1_$2_OBJ)) \
            -Fm$$(patsubst %$(OBJ_SUFFIX),%.map,$$($1_$2_OBJ))
      endif
    endif

    $$($1_$2_OBJ) : $2
        ifeq ($(COMPILER_TYPE),CC)
	  $$(call COMPILING_MSG,$2,$$($1_TARGET))
          # The Sun studio compiler doesn't output the full path to the object file in the
          # generated deps files. Fixing it with sed. If compiling assembly, don't try this.
          ifeq ($(COMPILER_NAME)$$(filter %.s,$2),ossc)
	    $$($1_$2_COMP) $$($1_$2_FLAGS) $$($1_$2_DEP_FLAG) $$($1_$2_DEP).tmp $(CC_OUT_OPTION)$$($1_$2_OBJ) $2
	    $(SED) 's|^$$(@F):|$$@:|' $$($1_$2_DEP).tmp > $$($1_$2_DEP)
          else
	    $$($1_$2_COMP) $$($1_$2_FLAGS) $$($1_$2_DEP_FLAG) $$($1_$2_DEP) $(CC_OUT_OPTION)$$($1_$2_OBJ) $2
          endif
        endif
        # The Visual Studio compiler lacks a feature for generating make dependencies, but by
        # setting -showIncludes, all included files are printed. These are filtered out and
        # parsed into make dependences.
        ifeq ($(COMPILER_TYPE),CL)
	  ($$($1_$2_COMP) $$($1_$2_FLAGS) -showIncludes $$($1_$2_DEBUG_OUT_FLAGS) \
	      $(CC_OUT_OPTION)$$($1_$2_OBJ) $2 ; echo $$$$? > $$($1_$2_DEP).exitvalue) \
	      | $(TEE) $$($1_$2_DEP).raw | $(GREP) -v "^Note: including file:" \
	      && exit `cat $$($1_$2_DEP).exitvalue`
	  $(RM) $$($1_$2_DEP).exitvalue
	  ($(ECHO) $$@: \\ \
	  && $(SED) -e '/^Note: including file:/!d' \
	      -e 's|Note: including file: *||' \
	      -e 's|\\|/|g' \
	      -e 's|^\([a-zA-Z]\):|/cygdrive/\1|g' \
	      -e '/$(subst /,\/,$(TOPDIR))/!d' \
	      -e 's|$$$$| \\|g' \
	      $$($1_$2_DEP).raw) > $$($1_$2_DEP)
        endif
  endif
endef

define SetupNativeCompilation
  # param 1 is for example BUILD_MYPACKAGE
  # param 2,3,4,5,6,7,8 are named args.
  #   SRC one or more directory roots to scan for C/C++ files.
  #   LANG C or C++
  #   CFLAGS the compiler flags to be used, used both for C and C++.
  #   CXXFLAGS the compiler flags to be used for c++, if set overrides CFLAGS.
  #   LDFLAGS the linker flags to be used, used both for C and C++.
  #   LDFLAGS_SUFFIX the linker flags to be added last on the commandline
  #       typically the libraries linked to.
  #   ARFLAGS the archiver flags to be used
  #   OBJECT_DIR the directory where we store the object files
  #   LIBRARY the resulting library file
  #   PROGRAM the resulting exec file
  #   INCLUDES only pick source from these directories
  #   EXCLUDES do not pick source from these directories
  #   INCLUDE_FILES only compile exactly these files!
  #   EXCLUDE_FILES with these names
  #   VERSIONINFO_RESOURCE Input file for RC. Setting this implies that RC will be run
  #   RC_FLAGS flags for RC.
  #   MAPFILE mapfile
  #   REORDER reorder file
  #   DEBUG_SYMBOLS add debug symbols (if configured on)
  #   CC the compiler to use, default is $(CC)
  #   LDEXE the linker to use for linking executables, default is $(LDEXE)
  #   OPTIMIZATION sets optimization level to NONE, LOW, HIGH, HIGHEST
  $(foreach i,2 3 4 5 6 7 8 9 10 11 12 13 14 15 16 17 18 19 20 21 22 23 24 25 26, $(if $($i),$1_$(strip $($i)))$(NEWLINE))
  $(call LogSetupMacroEntry,SetupNativeCompilation($1),$2,$3,$4,$5,$6,$7,$8,$9,$(10),$(11),$(12),$(13),$(14),$(15),$(16),$(17),$(18),$(19),$(20),$(21),$(22),$(23),$(24),$(25),$(26))
  $(if $(27),$(error Internal makefile error: Too many arguments to SetupNativeCompilation, please update NativeCompilation.gmk))

  ifneq (,$$($1_BIN))
    $$(error BIN has been replaced with OBJECT_DIR)
  endif

  ifneq (,$$($1_LIB))
    $$(error LIB has been replaced with LIBRARY)
  endif

  ifneq (,$$($1_EXE))
    $$(error EXE has been replaced with PROGRAM)
  endif

  ifneq (,$$($1_LIBRARY))
    ifeq (,$$($1_OUTPUT_DIR))
      $$(error LIBRARY requires OUTPUT_DIR)
    endif

    ifneq ($$($1_LIBRARY),$(basename $$($1_LIBRARY)))
      $$(error directory of LIBRARY should be specified using OUTPUT_DIR)
    endif

    ifneq (,$(findstring $(SHARED_LIBRARY_SUFFIX),$$($1_LIBRARY)))
      $$(error LIBRARY should be specified without SHARED_LIBRARY_SUFFIX: $(SHARED_LIBRARY_SUFFIX))
    endif

    ifneq (,$(findstring $(LIBRARY_PREFIX),$$($1_LIBRARY)))
      $$(error LIBRARY should be specified without LIBRARY_PREFIX: $(LIBRARY_PREFIX))
    endif

    $1_BASENAME:=$(LIBRARY_PREFIX)$$($1_LIBRARY)$(SHARED_LIBRARY_SUFFIX)
    $1_TARGET:=$$($1_OUTPUT_DIR)/$$($1_BASENAME)

  endif

  ifneq (,$$($1_STATIC_LIBRARY))
    ifeq (,$$($1_OUTPUT_DIR))
      $$(error STATIC_LIBRARY requires OUTPUT_DIR)
    endif

    ifneq ($$($1_STATIC_LIBRARY),$(basename $$($1_STATIC_LIBRARY)))
      $$(error directory of STATIC_LIBRARY should be specified using OUTPUT_DIR)
    endif

    ifneq (,$(findstring $(STATIC_LIBRARY_SUFFIX),$$($1_STATIC_LIBRARY)))
      $$(error STATIC_LIBRARY should be specified without STATIC_LIBRARY_SUFFIX: $(STATIC_LIBRARY_SUFFIX))
    endif

    ifneq (,$(findstring $(LIBRARY_PREFIX),$$($1_STATIC_LIBRARY)))
      $$(error STATIC_LIBRARY should be specified without LIBRARY_PREFIX: $(LIBRARY_PREFIX))
    endif

    $1_BASENAME:=$(LIBRARY_PREFIX)$$($1_STATIC_LIBRARY)$(STATIC_LIBRARY_SUFFIX)
    $1_TARGET:=$$($1_OUTPUT_DIR)/$$($1_BASENAME)
  endif

  ifneq (,$$($1_PROGRAM))
    ifeq (,$$($1_OUTPUT_DIR))
      $$(error PROGRAM requires OUTPUT_DIR)
    endif

    ifneq ($$($1_PROGRAM),$(basename $$($1_PROGRAM)))
      $$(error directory of PROGRAM should be specified using OUTPUT_DIR)
    endif

    ifneq (,$(findstring $(EXE_SUFFIX),$$($1_PROGRAM)))
      $$(error PROGRAM should be specified without EXE_SUFFIX: $(EXE_SUFFIX))
    endif

    $1_BASENAME:=$$($1_PROGRAM)$(EXE_SUFFIX)
    $1_TARGET:=$$($1_OUTPUT_DIR)/$$($1_BASENAME)

  endif

  ifeq (,$$($1_TARGET))
    $$(error Neither PROGRAM, LIBRARY nor STATIC_LIBRARY has been specified for SetupNativeCompilation)
  endif

  ifeq (,$$($1_LANG))
    $$(error You have to specify LANG for native compilation $1)
  endif
  ifeq (C,$$($1_LANG))
    ifeq ($$($1_LDEXE),)
      $1_LDEXE:=$(LDEXE)
    endif
    $1_LD:=$(LD)
  else
    ifeq (C++,$$($1_LANG))
      $1_LD:=$(LDCXX)
      $1_LDEXE:=$(LDEXECXX)
    else
      $$(error Unknown native language $$($1_LANG) for $1)
    endif
  endif

  ifeq ($$($1_CC),)
    $1_CC:=$(CC)
  endif

  # Make sure the dirs exist.
  $$(eval $$(call MakeDir,$$($1_OBJECT_DIR) $$($1_OUTPUT_DIR)))
  $$(foreach d,$$($1_SRC), $$(if $$(wildcard $$d),,$$(error SRC specified to SetupNativeCompilation $1 contains missing directory $$d)))

  # Find all files in the source trees. Sort to remove duplicates.
  $1_ALL_SRCS := $$(sort $$(call CacheFind,$$($1_SRC)))
  # Extract the C/C++ files.
  $1_EXCLUDE_FILES:=$$(foreach i,$$($1_SRC),$$(addprefix $$i/,$$($1_EXCLUDE_FILES)))
  $1_INCLUDE_FILES:=$$(foreach i,$$($1_SRC),$$(addprefix $$i/,$$($1_INCLUDE_FILES)))
  ifneq ($$($1_EXCLUDE_FILES),)
    $1_EXCLUDE_FILES:=$$(addprefix %,$$($1_EXCLUDE_FILES))
  endif
  $1_SRCS := $$(filter-out $$($1_EXCLUDE_FILES),$$(filter %.s %.c %.cpp %.m,$$($1_ALL_SRCS)))
  ifneq (,$$(strip $$($1_INCLUDE_FILES)))
    $1_SRCS := $$(filter $$($1_INCLUDE_FILES),$$($1_SRCS))
  endif
  ifeq (,$$($1_SRCS))
    $$(error No sources found for $1 when looking inside the dirs $$($1_SRC))
  endif
  # There can be only a single bin dir root, no need to foreach over the roots.
  $1_BINS := $$(wildcard $$($1_OBJECT_DIR)/*$(OBJ_SUFFIX))
  # Now we have a list of all c/c++ files to compile: $$($1_SRCS)
  # and we have a list of all existing object files: $$($1_BINS)

  # Prepend the source/bin path to the filter expressions. Then do the filtering.
  ifneq ($$($1_INCLUDES),)
    $1_SRC_INCLUDES := $$(foreach i,$$($1_SRC),$$(addprefix $$i/,$$(addsuffix /%,$$($1_INCLUDES))))
    $1_SRCS := $$(filter $$($1_SRC_INCLUDES),$$($1_SRCS))
  endif
  ifneq ($$($1_EXCLUDES),)
    $1_SRC_EXCLUDES := $$(foreach i,$$($1_SRC),$$(addprefix $$i/,$$(addsuffix /%,$$($1_EXCLUDES))))
    $1_SRCS := $$(filter-out $$($1_SRC_EXCLUDES),$$($1_SRCS))
  endif

  # Calculate the expected output from compiling the sources (sort to remove duplicates. Also provides
  # a reproducable order on the input files to the linker).
  $1_EXPECTED_OBJS:=$$(sort $$(addprefix $$($1_OBJECT_DIR)/,$$(patsubst %.cpp,%$(OBJ_SUFFIX),$$(patsubst %.c,%$(OBJ_SUFFIX),$$(patsubst %.m,%$(OBJ_SUFFIX),$$(patsubst %.s,%$(OBJ_SUFFIX),$$(notdir $$($1_SRCS))))))))
  # Are there too many object files on disk? Perhaps because some source file was removed?
  $1_SUPERFLOUS_OBJS:=$$(sort $$(filter-out $$($1_EXPECTED_OBJS),$$($1_BINS)))
  # Clean out the superfluous object files.
  ifneq ($$($1_SUPERFLUOUS_OBJS),)
    $$(shell $(RM) -f $$($1_SUPERFLUOUS_OBJS))
  endif

  # Pickup extra OPENJDK_TARGET_OS_API and/or OPENJDK_TARGET_OS dependent variables for CFLAGS.
  $1_EXTRA_CFLAGS:=$$($1_CFLAGS_$(OPENJDK_TARGET_OS_API)) $$($1_CFLAGS_$(OPENJDK_TARGET_OS))
  ifneq ($(DEBUG_LEVEL),release)
    # Pickup extra debug dependent variables for CFLAGS
    $1_EXTRA_CFLAGS+=$$($1_CFLAGS_debug)
    $1_EXTRA_CFLAGS+=$$($1_CFLAGS_$(OPENJDK_TARGET_OS_API)_debug)
    $1_EXTRA_CFLAGS+=$$($1_CFLAGS_$(OPENJDK_TARGET_OS)_debug)
  else
    $1_EXTRA_CFLAGS+=$$($1_CFLAGS_release)
    $1_EXTRA_CFLAGS+=$$($1_CFLAGS_$(OPENJDK_TARGET_OS_API)_release)
    $1_EXTRA_CFLAGS+=$$($1_CFLAGS_$(OPENJDK_TARGET_OS)_release)
  endif

  # Pickup extra OPENJDK_TARGET_OS_API and/or OPENJDK_TARGET_OS dependent variables for CXXFLAGS.
  $1_EXTRA_CXXFLAGS:=$$($1_CXXFLAGS_$(OPENJDK_TARGET_OS_API)) $$($1_CXXFLAGS_$(OPENJDK_TARGET_OS))
  ifneq ($(DEBUG_LEVEL),release)
    # Pickup extra debug dependent variables for CXXFLAGS
    $1_EXTRA_CXXFLAGS+=$$($1_CXXFLAGS_debug)
    $1_EXTRA_CXXFLAGS+=$$($1_CXXFLAGS_$(OPENJDK_TARGET_OS_API)_debug)
    $1_EXTRA_CXXFLAGS+=$$($1_CXXFLAGS_$(OPENJDK_TARGET_OS)_debug)
  else
    $1_EXTRA_CXXFLAGS+=$$($1_CXXFLAGS_release)
    $1_EXTRA_CXXFLAGS+=$$($1_CXXFLAGS_$(OPENJDK_TARGET_OS_API)_release)
    $1_EXTRA_CXXFLAGS+=$$($1_CXXFLAGS_$(OPENJDK_TARGET_OS)_release)
  endif

  ifneq (,$$($1_DEBUG_SYMBOLS))
    ifeq ($(ENABLE_DEBUG_SYMBOLS), true)
      ifdef OPENJDK
        # Always add debug symbols
        $1_EXTRA_CFLAGS+=$(CFLAGS_DEBUG_SYMBOLS)
        $1_EXTRA_CXXFLAGS+=$(CXXFLAGS_DEBUG_SYMBOLS)
      else
        # Programs don't get the debug symbols added in the old build. It's not clear if
        # this is intentional.
        ifeq ($$($1_PROGRAM),)
          $1_EXTRA_CFLAGS+=$(CFLAGS_DEBUG_SYMBOLS)
          $1_EXTRA_CXXFLAGS+=$(CXXFLAGS_DEBUG_SYMBOLS)
        endif
      endif
    endif
  endif

  ifeq ($$($1_CXXFLAGS),)
    $1_CXXFLAGS:=$$($1_CFLAGS)
  endif
  ifeq ($$(strip $$($1_EXTRA_CXXFLAGS)),)
    $1_EXTRA_CXXFLAGS:=$$($1_EXTRA_CFLAGS)
  endif

  ifneq (,$$($1_REORDER))
    $1_EXTRA_CFLAGS += $$(C_FLAG_REORDER)
    $1_EXTRA_CXXFLAGS += $$(CXX_FLAG_REORDER)
  endif

  ifeq (NONE, $$($1_OPTIMIZATION))
    $1_EXTRA_CFLAGS += $(C_O_FLAG_NONE)
    $1_EXTRA_CXXFLAGS += $(CXX_O_FLAG_NONE)
  else ifeq (LOW, $$($1_OPTIMIZATION))
    $1_EXTRA_CFLAGS += $(C_O_FLAG_NORM)
    $1_EXTRA_CXXFLAGS += $(CXX_O_FLAG_NORM)
  else ifeq (HIGH, $$($1_OPTIMIZATION))
    $1_EXTRA_CFLAGS += $(C_O_FLAG_HI)
    $1_EXTRA_CXXFLAGS += $(CXX_O_FLAG_HI)
  else ifeq (HIGHEST, $$($1_OPTIMIZATION))
    $1_EXTRA_CFLAGS += $(C_O_FLAG_HIGHEST)
    $1_EXTRA_CXXFLAGS += $(CXX_O_FLAG_HIGHEST)
  else ifneq (, $$($1_OPTIMIZATION))
    $$(error Unknown value for OPTIMIZATION: $$($1_OPTIMIZATION))
  endif

  # Now call add_native_source for each source file we are going to compile.
  $$(foreach p,$$($1_SRCS), \
      $$(eval $$(call add_native_source,$1,$$p,$$($1_OBJECT_DIR), \
          $$($1_CFLAGS) $$($1_EXTRA_CFLAGS),$$($1_CC), \
          $$($1_CXXFLAGS) $$($1_EXTRA_CXXFLAGS),$(CXX),$$($1_ASFLAGS))))

  # On windows we need to create a resource file
  ifeq ($(OPENJDK_TARGET_OS), windows)
    ifneq (,$$($1_VERSIONINFO_RESOURCE))
      $1_RES:=$$($1_OBJECT_DIR)/$$($1_BASENAME).res
      $$($1_RES): $$($1_VERSIONINFO_RESOURCE)
		$(RC) $$($1_RC_FLAGS) $(CC_OUT_OPTION)$$@ $$($1_VERSIONINFO_RESOURCE)
    endif
    ifneq (,$$($1_MANIFEST))
      $1_GEN_MANIFEST:=$$($1_OBJECT_DIR)/$$($1_PROGRAM).manifest
      IMVERSIONVALUE:=$(JDK_MINOR_VERSION).$(JDK_MICRO_VERSION).$(JDK_UPDATE_VERSION).$(COOKED_BUILD_NUMBER)
      $$($1_GEN_MANIFEST): $$($1_MANIFEST)
		$(SED) 's%IMVERSION%$$(IMVERSIONVALUE)%g;s%PROGRAM%$$($1_PROGRAM)%g' $$< > $$@
    endif
  endif

  # mapfile doesnt seem to be implemented on macosx (yet??)
  ifneq ($(OPENJDK_TARGET_OS),macosx)
    ifneq ($(OPENJDK_TARGET_OS),windows)
      $1_REAL_MAPFILE:=$$($1_MAPFILE)
      ifneq (,$$($1_REORDER))
        $1_REAL_MAPFILE:=$$($1_OBJECT_DIR)/mapfile

        $$($1_REAL_MAPFILE) : $$($1_MAPFILE) $$($1_REORDER)
		$$(MKDIR) -p $$(@D)
		$$(CP) $$($1_MAPFILE) $$@.tmp
		$$(SED) -e 's=OUTPUTDIR=$$($1_OBJECT_DIR)=' $$($1_REORDER) >> $$@.tmp
		$$(MV) $$@.tmp $$@
      endif
    endif
  endif

  # Pickup extra OPENJDK_TARGET_OS_API and/or OPENJDK_TARGET_OS dependent variables
  # for LDFLAGS and LDFLAGS_SUFFIX
  $1_EXTRA_LDFLAGS:=$$($1_LDFLAGS_$(OPENJDK_TARGET_OS_API)) $$($1_LDFLAGS_$(OPENJDK_TARGET_OS))
  $1_EXTRA_LDFLAGS_SUFFIX:=$$($1_LDFLAGS_SUFFIX_$(OPENJDK_TARGET_OS_API)) $$($1_LDFLAGS_SUFFIX_$(OPENJDK_TARGET_OS))
  ifneq (,$$($1_REAL_MAPFILE))
    $1_EXTRA_LDFLAGS += $(call SET_SHARED_LIBRARY_MAPFILE,$$($1_REAL_MAPFILE))
  endif

  $1 := $$($1_TARGET)
  ifneq (,$$($1_LIBRARY))
    # Generating a dynamic library.
    $1_EXTRA_LDFLAGS+=$$(call SET_SHARED_LIBRARY_NAME,$$($1_BASENAME))
    ifeq ($(OPENJDK_TARGET_OS), windows)
      $1_EXTRA_LDFLAGS+="-implib:$$($1_OBJECT_DIR)/$$($1_LIBRARY).lib"
    endif

    $1_EXTRA_LDFLAGS_SUFFIX += $(GLOBAL_LDFLAGS_SUFFIX)

    ifneq (,$$($1_DEBUG_SYMBOLS))
      ifeq ($(ENABLE_DEBUG_SYMBOLS), true)
        ifeq ($(OPENJDK_TARGET_OS), windows)
          $1_EXTRA_LDFLAGS+="-pdb:$$($1_OBJECT_DIR)/$$($1_LIBRARY).pdb" \
              "-map:$$($1_OBJECT_DIR)/$$($1_LIBRARY).map"
        endif

        ifneq ($$($1_OUTPUT_DIR),$$($1_OBJECT_DIR))
          $$($1_OUTPUT_DIR)/% : $$($1_OBJECT_DIR)/%
		$(CP) $$< $$@
        endif

        ifneq ($(OPENJDK_TARGET_OS), macosx)   # OBJCOPY is not used on MacOS X
          ifneq ($(OPENJDK_TARGET_OS), windows)  # nor on Windows
            ifeq ($(OPENJDK_TARGET_OS), solaris)
              # gobjcopy crashes on "empty" section headers with the SHF_ALLOC flag set.
              # Use $(FIX_EMPTY_SEC_HDR_FLAGS) to clear the SHF_ALLOC flag (if set) from
              # empty section headers until a fixed $(OBJCOPY) is available.
              # An empty section header has sh_addr == 0 and sh_size == 0.
              # This problem has only been seen on Solaris X64, but we call this tool
              # on all Solaris builds just in case.
              #
              # $(OBJCOPY) --add-gnu-debuglink=... corrupts SUNW_* sections.
              # Use $(ADD_GNU_DEBUGLINK) until a fixed $(OBJCOPY) is available.
              $$($1_OBJECT_DIR)/$$(LIBRARY_PREFIX)$$($1_LIBRARY).debuginfo : $$($1_TARGET) \
				$(FIX_EMPTY_SEC_HDR_FLAGS) $(ADD_GNU_DEBUGLINK)
		$(RM) $$@
		$(FIX_EMPTY_SEC_HDR_FLAGS) $(LOG_INFO) $$<
		$(OBJCOPY) --only-keep-debug $$< $$@
		$(CD) $$(@D) && $(ADD_GNU_DEBUGLINK) $(LOG_INFO) $$(@F) $$<
            else # not solaris
              $$($1_OBJECT_DIR)/$$(LIBRARY_PREFIX)$$($1_LIBRARY).debuginfo : $$($1_TARGET)
		$(RM) $$@
		$(OBJCOPY) --only-keep-debug $$< $$@
		$(CD) $$(@D) && $(OBJCOPY) --add-gnu-debuglink=$$(@F) $$<
            endif # Touch to not retrigger rule on rebuild
		$(TOUCH) $$@
          endif # !windows
        endif # !macosx

        ifeq ($(ZIP_DEBUGINFO_FILES), true)
ifneq ($(OPENJDK_TARGET_OS), macosx) # no MacOS X support yet
          $1 += $$($1_OUTPUT_DIR)/$$(LIBRARY_PREFIX)$$($1_LIBRARY).diz

          ifeq ($(OPENJDK_TARGET_OS), windows)
            $$($1_OBJECT_DIR)/$$(LIBRARY_PREFIX)$$($1_LIBRARY).diz : $$($1_TARGET)
		$(CD) $$($1_OBJECT_DIR) \
		&& $(ZIP) -q $$@ $$($1_LIBRARY).map $$($1_LIBRARY).pdb
          else
            $$($1_OBJECT_DIR)/$$(LIBRARY_PREFIX)$$($1_LIBRARY).diz : $$($1_TARGET) \
                $$($1_OBJECT_DIR)/$$(LIBRARY_PREFIX)$$($1_LIBRARY).debuginfo
		$(CD) $$($1_OBJECT_DIR) \
		&& $(ZIP) -q $$@ $$(LIBRARY_PREFIX)$$($1_LIBRARY).debuginfo
          endif
endif # no MacOS X support yet
        else
          ifeq ($(OPENJDK_TARGET_OS), windows)
            $1 += $$($1_OUTPUT_DIR)/$$($1_LIBRARY).map \
                $$($1_OUTPUT_DIR)/$$($1_LIBRARY).pdb
          else ifneq ($(OPENJDK_TARGET_OS), macosx) # MacOS X does not use .debuginfo files
            $1 += $$($1_OUTPUT_DIR)/$$(LIBRARY_PREFIX)$$($1_LIBRARY).debuginfo
          endif
        endif
      endif
    endif

<<<<<<< HEAD
    ifneq (,$$($1_STATIC_LIBRARY))
        # Generating a static library, ie object file archive.
        $$($1_TARGET) : $$($1_EXPECTED_OBJS) $$($1_RES)
	        $$(call ARCHIVING_MSG,$$($1_LIBRARY))
	        $(AR) $$($1_ARFLAGS) $(AR_OUT_OPTION)$$($1_TARGET) $$($1_EXPECTED_OBJS) \
			$$($1_RES) $$($1_LDFLAGS_SUFFIX) $$($1_EXTRA_LDFLAGS_SUFFIX)
    endif
=======
    $$($1_TARGET) : $$($1_EXPECTED_OBJS) $$($1_RES) $$($1_REAL_MAPFILE)
	$$(call LINKING_MSG,$$($1_BASENAME))
	$$($1_LD) $$($1_LDFLAGS) $$($1_EXTRA_LDFLAGS) $(LD_OUT_OPTION)$$@ \
	$$($1_EXPECTED_OBJS) $$($1_RES) $$($1_LDFLAGS_SUFFIX) \
	$$($1_EXTRA_LDFLAGS_SUFFIX)

  endif

  ifneq (,$$($1_STATIC_LIBRARY))
    # Generating a static library, ie object file archive.
    $$($1_TARGET) : $$($1_EXPECTED_OBJS) $$($1_RES)
	$$(call ARCHIVING_MSG,$$($1_LIBRARY))
	$(AR) $$($1_AR_FLAGS) $(AR_OUT_OPTION)$$($1_TARGET) $$($1_EXPECTED_OBJS) \
	    $$($1_RES) $$($1_LDFLAGS_SUFFIX) $$($1_EXTRA_LDFLAGS_SUFFIX)
  endif

  ifneq (,$$($1_PROGRAM))
    # A executable binary has been specified, setup the target for it.
    ifneq (,$$($1_DEBUG_SYMBOLS))
      ifeq ($(ENABLE_DEBUG_SYMBOLS), true)
        ifeq ($(OPENJDK_TARGET_OS), windows)
          $1_EXTRA_LDFLAGS+="-pdb:$$($1_OBJECT_DIR)/$$($1_PROGRAM).pdb" \
              "-map:$$($1_OBJECT_DIR)/$$($1_PROGRAM).map"
        endif

        ifneq ($$($1_OUTPUT_DIR),$$($1_OBJECT_DIR))
          $$($1_OUTPUT_DIR)/% : $$($1_OBJECT_DIR)/%
		$(CP) $$< $$@
        endif
>>>>>>> 805a34cc

        ifneq ($(OPENJDK_TARGET_OS), macosx)   # OBJCOPY is not used on MacOS X
          ifneq ($(OPENJDK_TARGET_OS), windows)  # nor on Windows
            ifeq ($(OPENJDK_TARGET_OS), solaris)
              # gobjcopy crashes on "empty" section headers with the SHF_ALLOC flag set.
              # Use $(FIX_EMPTY_SEC_HDR_FLAGS) to clear the SHF_ALLOC flag (if set) from
              # empty section headers until a fixed $(OBJCOPY) is available.
              # An empty section header has sh_addr == 0 and sh_size == 0.
              # This problem has only been seen on Solaris X64, but we call this tool
              # on all Solaris builds just in case.
              #
              # $(OBJCOPY) --add-gnu-debuglink=... corrupts SUNW_* sections.
              # Use $(ADD_GNU_DEBUGLINK) until a fixed $(OBJCOPY) is available.
              $$($1_OBJECT_DIR)/$$($1_PROGRAM).debuginfo : $$($1_TARGET) \
				$(FIX_EMPTY_SEC_HDR_FLAGS) $(ADD_GNU_DEBUGLINK)
		$(RM) $$@
		$(FIX_EMPTY_SEC_HDR_FLAGS) $(LOG_INFO) $$<
		$(OBJCOPY) --only-keep-debug $$< $$@
		$(CD) $$(@D) && $(ADD_GNU_DEBUGLINK) $(LOG_INFO) $$(@F) $$<
            else # not solaris
              $$($1_OBJECT_DIR)/$$($1_PROGRAM).debuginfo : $$($1_TARGET)
		$(RM) $$@
		$(OBJCOPY) --only-keep-debug $$< $$@
		$(CD) $$(@D) && $(OBJCOPY) --add-gnu-debuglink=$$(@F) $$<
            endif
		$(TOUCH) $$@
          endif # !windows
        endif # !macosx

        ifeq ($(ZIP_DEBUGINFO_FILES), true)
ifneq ($(OPENJDK_TARGET_OS), macosx) # no MacOS X support yet
          $1 += $$($1_OUTPUT_DIR)/$$($1_PROGRAM).diz

          ifeq ($(OPENJDK_TARGET_OS), windows)
            $$($1_OBJECT_DIR)/$$($1_PROGRAM).diz : $$($1_TARGET)
		$(CD) $$($1_OBJECT_DIR) \
		&& $(ZIP) -q $$@ $$($1_PROGRAM).map $$($1_PROGRAM).pdb
          else
            $$($1_OBJECT_DIR)/$$(PROGRAM_PREFIX)$$($1_PROGRAM).diz : $$($1_TARGET) \
                $$($1_OBJECT_DIR)/$$($1_PROGRAM).debuginfo
		$(CD) $$($1_OBJECT_DIR) \
		&& $(ZIP) -q $$@ $$($1_PROGRAM).debuginfo
          endif
endif # no MacOS X support yet
        else
          ifeq ($(OPENJDK_TARGET_OS), windows)
            $1 += $$($1_OUTPUT_DIR)/$$($1_PROGRAM).map \
                $$($1_OUTPUT_DIR)/$$($1_PROGRAM).pdb
          else ifneq ($(OPENJDK_TARGET_OS), macosx) # MacOS X does not use .debuginfo files
            $1 += $$($1_OUTPUT_DIR)/$$($1_PROGRAM).debuginfo
          endif
        endif
      endif
    endif

    $1_EXTRA_LDFLAGS_SUFFIX += $(GLOBAL_LDFLAGS_SUFFIX)

    $$($1_TARGET) : $$($1_EXPECTED_OBJS) $$($1_RES) $$($1_GEN_MANIFEST)
	$$(call LINKING_EXE_MSG,$$($1_BASENAME))
	$$($1_LDEXE) $$($1_LDFLAGS) $$($1_EXTRA_LDFLAGS) $(EXE_OUT_OPTION)$$($1_TARGET) \
	$$($1_EXPECTED_OBJS) $$($1_RES) $$($1_LDFLAGS_SUFFIX) \
	$$($1_EXTRA_LDFLAGS_SUFFIX)
        ifneq (,$$($1_GEN_MANIFEST))
	  $(MT) -nologo -manifest $$($1_GEN_MANIFEST) -outputresource:$$@;#1
        endif
        # This only works if the openjdk_codesign identity is present on the system. Let
        # silently fail otherwise.
        ifneq (,$(CODESIGN))
          ifneq (,$$($1_CODESIGN))
	    $(CODESIGN) -s openjdk_codesign $$@
          endif
        endif
  endif
endef<|MERGE_RESOLUTION|>--- conflicted
+++ resolved
@@ -489,15 +489,6 @@
       endif
     endif
 
-<<<<<<< HEAD
-    ifneq (,$$($1_STATIC_LIBRARY))
-        # Generating a static library, ie object file archive.
-        $$($1_TARGET) : $$($1_EXPECTED_OBJS) $$($1_RES)
-	        $$(call ARCHIVING_MSG,$$($1_LIBRARY))
-	        $(AR) $$($1_ARFLAGS) $(AR_OUT_OPTION)$$($1_TARGET) $$($1_EXPECTED_OBJS) \
-			$$($1_RES) $$($1_LDFLAGS_SUFFIX) $$($1_EXTRA_LDFLAGS_SUFFIX)
-    endif
-=======
     $$($1_TARGET) : $$($1_EXPECTED_OBJS) $$($1_RES) $$($1_REAL_MAPFILE)
 	$$(call LINKING_MSG,$$($1_BASENAME))
 	$$($1_LD) $$($1_LDFLAGS) $$($1_EXTRA_LDFLAGS) $(LD_OUT_OPTION)$$@ \
@@ -510,7 +501,7 @@
     # Generating a static library, ie object file archive.
     $$($1_TARGET) : $$($1_EXPECTED_OBJS) $$($1_RES)
 	$$(call ARCHIVING_MSG,$$($1_LIBRARY))
-	$(AR) $$($1_AR_FLAGS) $(AR_OUT_OPTION)$$($1_TARGET) $$($1_EXPECTED_OBJS) \
+	$(AR) $$($1_ARFLAGS) $(AR_OUT_OPTION)$$($1_TARGET) $$($1_EXPECTED_OBJS) \
 	    $$($1_RES) $$($1_LDFLAGS_SUFFIX) $$($1_EXTRA_LDFLAGS_SUFFIX)
   endif
 
@@ -527,7 +518,6 @@
           $$($1_OUTPUT_DIR)/% : $$($1_OBJECT_DIR)/%
 		$(CP) $$< $$@
         endif
->>>>>>> 805a34cc
 
         ifneq ($(OPENJDK_TARGET_OS), macosx)   # OBJCOPY is not used on MacOS X
           ifneq ($(OPENJDK_TARGET_OS), windows)  # nor on Windows
